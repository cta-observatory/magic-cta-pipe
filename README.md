--- conflicted
+++ resolved
@@ -1,13 +1,9 @@
 # ICRR-MPP analysis pipeline for MAGIC and LST data
 
 This repository contains the scripts needed to perform MAGIC+LST analysis with ctapipe.
-<<<<<<< HEAD
-*It's still under development.*
-=======
 
 ### Note: This package is under heavy development. Usage at your own risk, it is recommended to contact one of the latest committers if you plan to use this package.
 
->>>>>>> 8b84ce97
 
 A brief description:
 1. `CrabNebula.yaml`: an example of the configuration file, used by all the scripts.
