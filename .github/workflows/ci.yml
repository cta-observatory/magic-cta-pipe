name: CI

on:
  push:
    branches:
      - master
    tags:
      - '**'
  pull_request:

env:
  NUMBA_NUM_THREADS: 1
  MPLBACKEND: Agg
  PYTEST_ADDOPTS: --color=yes

jobs:
  lint:
    if: contains(github.event.pull_request.labels.*.name, 'documentation-only') == false
    runs-on: ubuntu-latest
    steps:
      - uses: actions/checkout@v4
        with:
          fetch-depth: 0
      - uses: actions/setup-python@v4
        with:
          python-version: 3.8
      - uses: pre-commit/action@v3.0.0
        with:
          extra_args: --files $(git diff origin/master --name-only)

  pyflakes:
    if: contains(github.event.pull_request.labels.*.name, 'documentation-only') == false
    runs-on: ubuntu-latest
    steps:
      - uses: actions/checkout@v4

      - name: Set up Python
        uses: actions/setup-python@v4
        with:
          python-version: "3.8"

      - name: pyflakes
        run: |
          pip install pyflakes
          pyflakes magicctapipe

  docs:
    runs-on: ubuntu-latest
    steps:
      - uses: actions/checkout@v4
        with:
          fetch-depth: 0

      - name: Set up Python
        uses: actions/setup-python@v4
        with:
          python-version: "3.8"

      - name: Install doc dependencies
        run: |
          pip install -U pip
          pip install -e .[docs]
          git describe --tags
          python -c 'import magicctapipe; print(magicctapipe.__version__)'

      - name: Build docs
        run: make doc

  tests:
    if: contains(github.event.pull_request.labels.*.name, 'documentation-only') == false
    runs-on: ubuntu-latest

    strategy:
      matrix:
<<<<<<< HEAD
        python-version: ["3.9", "3.10", "3.11"]
        ctapipe-version: ["v0.19.2"]
=======
        python-version: ["3.8"]
        ctapipe-version: ["v0.12.0"]

    defaults:
      run:
        # We need login shells (-l) for micromamba to work.
        shell: bash -leo pipefail {0}
>>>>>>> 5a2e33bb

    steps:
      - uses: actions/checkout@v4
        with:
          fetch-depth: 0

      - name: Set python version ${{ matrix.python-version }}
        env:
          PYTHON_VERSION: ${{ matrix.python-version }}
        run: |
          sed -i -e "s/- python.*/- python=$PYTHON_VERSION/g" environment.yml
          echo "Resulting environment file:"
          cat environment.yml

      - name: mamba setup
        uses: mamba-org/setup-micromamba@v1
        with:
          environment-file: environment.yml
          cache-downloads: true

      - name: Install dependencies
        env:
          CTAPIPE_VERSION: ${{ matrix.ctapipe-version }}
        run: |
          python --version
          pip install .[all]
          pip install pytest-cov
          pip install pyflakes
          pip install "git+https://github.com/cta-observatory/ctapipe@$CTAPIPE_VERSION"
          ctapipe-info --all
          pip freeze

      - name: Tests
        env:
          MAGIC_CTA_DATA_USER: ${{ secrets.magic_cta_data_user }}
          MAGIC_CTA_DATA_PASSWORD: ${{ secrets.magic_cta_data_password }}
        run: |
          coverage run -m pytest -v
          coverage xml

      - uses: codecov/codecov-action@v3<|MERGE_RESOLUTION|>--- conflicted
+++ resolved
@@ -72,18 +72,13 @@
 
     strategy:
       matrix:
-<<<<<<< HEAD
         python-version: ["3.9", "3.10", "3.11"]
         ctapipe-version: ["v0.19.2"]
-=======
-        python-version: ["3.8"]
-        ctapipe-version: ["v0.12.0"]
 
     defaults:
       run:
         # We need login shells (-l) for micromamba to work.
         shell: bash -leo pipefail {0}
->>>>>>> 5a2e33bb
 
     steps:
       - uses: actions/checkout@v4
