--- conflicted
+++ resolved
@@ -73,13 +73,8 @@
 
     strategy:
       matrix:
-<<<<<<< HEAD
-        python-version: ["3.9", "3.10", "3.11"]
+        python-version: ["3.10", "3.11", "3.12"]
         ctapipe-version: ["v0.25.1"]
-=======
-        python-version: ["3.10", "3.11", "3.12"]
-        ctapipe-version: ["v0.19.2"]
->>>>>>> 5d65046f
 
     defaults:
       run:
