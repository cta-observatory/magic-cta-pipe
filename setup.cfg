--- conflicted
+++ resolved
@@ -47,11 +47,7 @@
     numba
     numpy
     protobuf ~=3.20.0
-<<<<<<< HEAD
-    scipy <=1.10
-=======
     scipy >=1.8, <1.12
->>>>>>> 50b01fc4
     scikit-learn ~=1.2
     tables
     pymongo
