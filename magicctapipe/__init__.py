from .version import __version__
<<<<<<< HEAD
from . import image
from . import io
from . import irfs
from . import reco
from . import scripts
from . import utils


__all__ = [
    "image",
    "io",
    "irfs",
    "lstchain",
    "reco",
    "scripts",
    "utils",
    "__version__",
]
=======

__all__ = ["__version__"]
>>>>>>> 5a2e33bb
<|MERGE_RESOLUTION|>--- conflicted
+++ resolved
@@ -1,24 +1,3 @@
 from .version import __version__
-<<<<<<< HEAD
-from . import image
-from . import io
-from . import irfs
-from . import reco
-from . import scripts
-from . import utils
 
-
-__all__ = [
-    "image",
-    "io",
-    "irfs",
-    "lstchain",
-    "reco",
-    "scripts",
-    "utils",
-    "__version__",
-]
-=======
-
-__all__ = ["__version__"]
->>>>>>> 5a2e33bb
+__all__ = ["__version__"]