from .cleaning import (
    MAGICClean,
    PixelTreatment,
    clean_image_params,
    get_num_islands_MAGIC,
)
from .leakage import get_leakage
<<<<<<< HEAD
=======
from .calib import calibrate

>>>>>>> e9b059e2

__all__ = [
    "MAGICClean",
    "PixelTreatment",
    "get_num_islands_MAGIC",
    "calibrate",
    "clean_image_params",
    "get_leakage",
]<|MERGE_RESOLUTION|>--- conflicted
+++ resolved
@@ -5,11 +5,8 @@
     get_num_islands_MAGIC,
 )
 from .leakage import get_leakage
-<<<<<<< HEAD
-=======
 from .calib import calibrate
 
->>>>>>> e9b059e2
 
 __all__ = [
     "MAGICClean",
