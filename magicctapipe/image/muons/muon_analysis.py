import numpy as np
from lstchain.image.muon import tag_pix_thr, fill_muon_event, analyze_muon_event

__all__ = [
    'perform_muon_analysis',
]


<<<<<<< HEAD
def perform_muon_analysis(muon_parameters, event, telescope_id, telescope_name, image, subarray,
                          r1_dl1_calibrator_for_muon_rings, good_ring_config, event_time=np.nan,
                          min_pe_for_muon_t_calc=10., data_type='mc', plot_rings=False, plots_path='./'):
=======
def perform_muon_analysis(muon_parameters, event, telescope_id, image, subarray,
                          r1_dl1_calibrator_for_muon_rings, good_ring_config, telescope_type='', event_time=np.nan,
                          min_pe_for_muon_t_calc=10., data_type='mc'):
>>>>>>> 8274dcd1
    """

    Parameters
    ----------
    muon_parameters: dict
        Container for the parameters of all muon rings
    event: ctapipe event container
    telescope_id: int
        Id of the telescope
    image:  `np.ndarray`
        Number of photoelectrons in each pixel
    subarray: `ctapipe.instrument.subarray.SubarrayDescription`
    r1_dl1_calibrator_for_muon_rings: `ctapipe.calib.camera.CameraCalibrator`
    good_ring_config: dict
        Set of parameters used to perform the muon ring analysis and select good rings
    telescope_type: string
        Telescope type identifier
    event_time: float
    min_pe_for_muon_t_calc: float
        Minimum pixel brightness used to search for the waveform maximum time
    data_type: string
        'obs' or 'mc'
    plot_rings: `bool`
        If True, muon ring plots are produced
    plots_path: string
        Destination of plotted muon rings

    """
    if data_type == 'obs':
        try:
            bad_pixels = event.mon.tel[telescope_id].calibration.unusable_pixels[0]
            # Set to 0 unreliable pixels:
            image = image * (~bad_pixels)
        except TypeError:
            pass
    # process only promising events, in terms of # of pixels with large signals:
    thr_low = good_ring_config['thr_low'] if 'thr_low' in good_ring_config else 50
    if tag_pix_thr(image, thr_low=thr_low):
        if data_type == 'obs':
            try:
                bad_pixels_hg = event.mon.tel[telescope_id].calibration.unusable_pixels[0]
                bad_pixels_lg = event.mon.tel[telescope_id].calibration.unusable_pixels[1]
                bad_pixels = bad_pixels_hg | bad_pixels_lg
                image = image * (~bad_pixels)
            except TypeError:
                pass
        if r1_dl1_calibrator_for_muon_rings is not None:
            # re-calibrate r1 to obtain new dl1, using a more adequate pulse integrator for muon rings
            numsamples = event.r1.tel[telescope_id].waveform.shape[1]  # not necessarily the same as in r0!
            if data_type == 'obs':
                bad_waveform = np.transpose(np.array(numsamples * [bad_pixels]))
                event.r1.tel[telescope_id].waveform *= ~bad_waveform
            r1_dl1_calibrator_for_muon_rings(event)

        # Check again: with the extractor for muon rings (most likely GlobalPeakWindowSum)
        # perhaps the event is no longer promising (e.g. if it has a large time evolution)
        if not tag_pix_thr(image, thr_low=thr_low):
            good_ring = False
        else:
            event_id = event.index.event_id
            muonintensityparam, dist_mask, \
            ring_size, size_outside_ring, muonringparam, \
            good_ring, radial_distribution, \
            mean_pixel_charge_around_ring, \
            muonpars = \
                analyze_muon_event(subarray, telescope_id, event_id,
                                   image, good_ring_config,
                                   plot_rings=plot_rings, plots_path=plots_path)

            if r1_dl1_calibrator_for_muon_rings is not None:
                # Now we want to obtain the waveform sample (in HG & LG) at which the ring light peaks:
                bright_pixels = image > min_pe_for_muon_t_calc
                selected_gain = event.r1.tel[telescope_id].selected_gain_channel
                mask_hg = bright_pixels & (selected_gain == 0)
                mask_lg = bright_pixels & (selected_gain == 1)

                bright_pixels_waveforms_hg = event.r1.tel[telescope_id].waveform[mask_hg, :]
                bright_pixels_waveforms_lg = event.r1.tel[telescope_id].waveform[mask_lg, :]
                stacked_waveforms_hg = np.sum(bright_pixels_waveforms_hg, axis=0)
                stacked_waveforms_lg = np.sum(bright_pixels_waveforms_lg, axis=0)

                # stacked waveforms from all bright pixels; shape (ngains, nsamples)
                hg_peak_sample = np.argmax(stacked_waveforms_hg, axis=-1)
                lg_peak_sample = np.argmax(stacked_waveforms_lg, axis=-1)
            else:
                hg_peak_sample, lg_peak_sample = -1, -1

        mc_energy = event.simulation.shower.energy if data_type == 'mc' else -1

        if good_ring:
            fill_muon_event(mc_energy,
                            muon_parameters,
                            good_ring,
                            event.index.event_id,
                            event_time,
                            muonintensityparam,
                            dist_mask,
                            muonringparam,
                            radial_distribution,
                            ring_size,
                            size_outside_ring,
                            mean_pixel_charge_around_ring,
                            muonpars,
                            hg_peak_sample, lg_peak_sample)
            muon_parameters['telescope_type'].append(telescope_type)<|MERGE_RESOLUTION|>--- conflicted
+++ resolved
@@ -6,15 +6,9 @@
 ]
 
 
-<<<<<<< HEAD
 def perform_muon_analysis(muon_parameters, event, telescope_id, telescope_name, image, subarray,
                           r1_dl1_calibrator_for_muon_rings, good_ring_config, event_time=np.nan,
                           min_pe_for_muon_t_calc=10., data_type='mc', plot_rings=False, plots_path='./'):
-=======
-def perform_muon_analysis(muon_parameters, event, telescope_id, image, subarray,
-                          r1_dl1_calibrator_for_muon_rings, good_ring_config, telescope_type='', event_time=np.nan,
-                          min_pe_for_muon_t_calc=10., data_type='mc'):
->>>>>>> 8274dcd1
     """
 
     Parameters
