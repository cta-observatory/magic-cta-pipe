--- conflicted
+++ resolved
@@ -225,16 +225,10 @@
             )  # If both have trigger, then magic_stereo = True
 
             for tel_id in tels_with_trigger:
-<<<<<<< HEAD
-                if (
-                    tel_id in LSTs_IDs
-                ):  ##If the ID is in the LST list, we call calibrate on the LST()
-=======
 
                 if (
                     tel_id in LSTs_IDs
                 ):  # If the ID is in the LST list, we call calibrate on the LST()
->>>>>>> 6baba4fb
                     # Calibrate the LST-1 event
                     signal_pixels, image, peak_time = calibrate(
                         event=event,
@@ -403,11 +397,8 @@
 def main():
     """Here we collect the input parameters from the command line, load the configuration file and run mc_dl0_to_dl1()"""
 
-<<<<<<< HEAD
-=======
     """Here we collect the input parameters from the command line, load the configuration file and run mc_dl0_to_dl1()"""
 
->>>>>>> 6baba4fb
     start_time = time.time()
 
     parser = argparse.ArgumentParser()
