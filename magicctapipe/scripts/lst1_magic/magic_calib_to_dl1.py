#!/usr/bin/env python
# coding: utf-8

"""
This script processes the events of MAGIC calibrated data (*_Y_*.root)
with the MARS-like image cleaning and computes the DL1 parameters, i.e.,
Hillas, timing and leakage parameters. It saves only the events that all
the DL1 parameters are successfully reconstructed.


When the input is real data, it searches for all the subrun files with
the same observation ID and stored in the same directory as the input
subrun file. Then, it reads their drive reports and uses the information
to reconstruct the telescope pointing direction. Since the accuracy of
the reconstruction improves, it is recommended to store all the subrun
files in the same directory.

If the `--process-run` argument is given, it not only reads the drive
reports but also processes all the events of the subrun files at once.

Please note that it is also possible to process SUM trigger data with
this script, but since the MaTaJu cleaning is not yet implemented in
this pipeline, it applies the standard cleaning instead.

Usage:
$ python magic_calib_to_dl1.py
--input-file calib/20201216_M1_05093711.001_Y_CrabNebula-W0.40+035.root
(--output-dir dl1)
(--config-file config.yaml)
(--process-run)
"""

import argparse
import logging
import re
import time
import warnings
from pathlib import Path

import numpy as np
import yaml
from astropy import units as u
from astropy.coordinates import angular_separation
from ctapipe.image import (
    hillas_parameters,
    leakage_parameters,
    number_of_islands,
    timing_parameters,
)
from ctapipe.instrument import SubarrayDescription
from ctapipe.io import HDF5TableWriter
from ctapipe_io_magic import MAGICEventSource

from magicctapipe.image import MAGICClean
from magicctapipe.io import (
    RealEventInfoContainer,
    SimEventInfoContainer,
<<<<<<< HEAD
    format_object,
    check_input_list,
=======
    check_input_list,
    format_object,
>>>>>>> 6baba4fb
)
from magicctapipe.utils import calculate_disp, calculate_impact

__all__ = ["magic_calib_to_dl1"]

logger = logging.getLogger(__name__)
logger.addHandler(logging.StreamHandler())
logger.setLevel(logging.INFO)

# Ignore runtime warnings appeared during the image cleaning
warnings.simplefilter("ignore", category=RuntimeWarning)

# The pedestal types to find bad RMS pixels
PEDESTAL_TYPES = ["fundamental", "from_extractor", "from_extractor_rndm"]


def magic_calib_to_dl1(input_file, output_dir, config, max_events, process_run=False):
    """
    Processes the events of MAGIC calibrated data and computes the DL1
    parameters.

    Parameters
    ----------
    input_file: str
        Path to an input MAGIC calibrated data file
    output_dir: str
        Path to a directory where to save an output DL1 data file
    config: dict
        Configuration for the LST-1 + MAGIC analysis
    process_run: bool
        If `True`, it processes the events of all the subrun files
        found in the same directory of the input subrun file at once
        (applicable only to real data)
    """

    # Load the input file
    logger.info(f"\nInput file: {input_file}")

    event_source = MAGICEventSource(
        input_file, process_run=process_run, max_events=max_events
    )

    is_simulation = event_source.is_simulation
    logger.info(f"\nIs simulation: {is_simulation}")

    obs_id = event_source.obs_ids[0]
    tel_id = event_source.telescope

    logger.info(f"\nObservation ID: {obs_id}")
    logger.info(f"Telescope ID: {tel_id}")

    is_stereo_trigger = event_source.is_stereo
    is_sum_trigger = event_source.is_sumt

    logger.info(f"\nIs stereo trigger: {is_stereo_trigger}")
    logger.info(f"Is SUM trigger: {is_sum_trigger}")

    if is_sum_trigger:
        logger.warning(
            "\nWARNING: The MaTaJu cleaning is not yet implemented. "
            "Will apply the standard image cleaning instead."
        )

    if not is_simulation:
        logger.info("\nThe following files are found to read drive reports:")
        for subrun_file in event_source.file_list_drive:
            logger.info(subrun_file)

        logger.info(f"\nProcess run: {process_run}")
        time_diffs = event_source.event_time_diffs

    subarray = event_source.subarray

    camera_geom = subarray.tel[tel_id].camera.geometry
    tel_position = subarray.positions[tel_id]

    # Configure the MAGIC image cleaning
    config_clean = config["MAGIC"]["magic_clean"]

    logger.info("\nMAGIC image cleaning:")
    logger.info(format_object(config_clean))

    magic_clean = MAGICClean(camera_geom, config_clean)

    if config_clean["find_hotpixels"]:
        # Get the index of the pedestal type
        i_ped_type = PEDESTAL_TYPES.index(config_clean["pedestal_type"])

    # Prepare for saving data to an output file
    Path(output_dir).mkdir(exist_ok=True, parents=True)

    if is_simulation:
        regex = r"GA_M\d_(\S+)_\d_\d+_Y_*"
        input_file_name = Path(input_file).name

        zenith_range = re.findall(regex, input_file_name)[0]
        output_file = f"{output_dir}/dl1_M{tel_id}_GA_{zenith_range}.Run{obs_id}.h5"

    else:
        if process_run:
            output_file = f"{output_dir}/dl1_M{tel_id}.Run{obs_id:08}.h5"
        else:
            subrun_id = event_source.metadata["subrun_number"][0]
            output_file = f"{output_dir}/dl1_M{tel_id}.Run{obs_id:08}.{subrun_id:03}.h5"

    # Loop over every shower event
    logger.info("\nProcessing the events...")

    with HDF5TableWriter(output_file, group_name="events", mode="w") as writer:
        for event in event_source:
            if event.count % 100 == 0:
                logger.info(f"{event.count} events")

            if config_clean["find_hotpixels"]:
                # Find dead and bad RMS pixels
                pixel_status = event.mon.tel[tel_id].pixel_status
                dead_pixels = pixel_status.hardware_failing_pixels[0]
                badrms_pixels = pixel_status.pedestal_failing_pixels[i_ped_type]
                unsuitable_mask = np.logical_or(dead_pixels, badrms_pixels)

            else:
                unsuitable_mask = None

            # Apply the image cleaning
            signal_pixels, image, peak_time = magic_clean.clean_image(
                event_image=event.dl1.tel[tel_id].image,
                event_pulse_time=event.dl1.tel[tel_id].peak_time,
                unsuitable_mask=unsuitable_mask,
            )

            if not any(signal_pixels):
                logger.info(
                    f"--> {event.count} event (event ID: {event.index.event_id}) "
                    "could not survive the image cleaning. Skipping..."
                )
                continue

            n_pixels = np.count_nonzero(signal_pixels)
            n_islands, _ = number_of_islands(camera_geom, signal_pixels)

            camera_geom_masked = camera_geom[signal_pixels]
            image_masked = image[signal_pixels]
            peak_time_masked = peak_time[signal_pixels]

            if any(image_masked < 0):
                logger.info(
                    f"--> {event.count} event (event ID: {event.index.event_id}) "
                    "cannot be parametrized due to the pixels with negative charges. "
                    "Skipping..."
                )
                continue

            # Parametrize the image
            hillas_params = hillas_parameters(camera_geom_masked, image_masked)

            timing_params = timing_parameters(
                camera_geom_masked, image_masked, peak_time_masked, hillas_params
            )

            if np.isnan(timing_params.slope):
                logger.info(
                    f"--> {event.count} event (event ID: {event.index.event_id}) "
                    "failed to extract finite timing parameters. Skipping..."
                )
                continue

            leakage_params = leakage_parameters(camera_geom, image, signal_pixels)

            if is_simulation:
                # Calculate additional parameters
                true_disp = calculate_disp(
                    pointing_alt=event.pointing.tel[tel_id].altitude,
                    pointing_az=event.pointing.tel[tel_id].azimuth,
                    shower_alt=event.simulation.shower.alt,
                    shower_az=event.simulation.shower.az,
                    cog_x=hillas_params.x,
                    cog_y=hillas_params.y,
                    camera_frame=camera_geom.frame,
                )

                true_impact = calculate_impact(
                    shower_alt=event.simulation.shower.alt,
                    shower_az=event.simulation.shower.az,
                    core_x=event.simulation.shower.core_x,
                    core_y=event.simulation.shower.core_y,
                    tel_pos_x=tel_position[0],
                    tel_pos_y=tel_position[1],
                    tel_pos_z=tel_position[2],
                )

                off_axis = angular_separation(
                    lon1=event.pointing.tel[tel_id].azimuth,
                    lat1=event.pointing.tel[tel_id].altitude,
                    lon2=event.simulation.shower.az,
                    lat2=event.simulation.shower.alt,
                )

                # Set the simulated event information to the container
                event_info = SimEventInfoContainer(
                    obs_id=event.index.obs_id,
                    event_id=event.index.event_id,
                    pointing_alt=event.pointing.tel[tel_id].altitude,
                    pointing_az=event.pointing.tel[tel_id].azimuth,
                    true_energy=event.simulation.shower.energy,
                    true_alt=event.simulation.shower.alt,
                    true_az=event.simulation.shower.az,
                    true_disp=true_disp,
                    true_core_x=event.simulation.shower.core_x,
                    true_core_y=event.simulation.shower.core_y,
                    true_impact=true_impact,
                    off_axis=off_axis,
                    n_pixels=n_pixels,
                    n_islands=n_islands,
                )

            else:
                # With the UNIX format and the "long" type, we can get a
                # timestamp without being affected by the rounding issue
                timestamp = event.trigger.tel[tel_id].time.to_value(
                    format="unix", subfmt="long"
                )

                # To keep the precision for the coincidence with LST-1,
                # we save the integral and fractional parts separately
                fractional, integral = np.modf(timestamp)

                time_sec = u.Quantity(integral, unit="s", dtype=int)

                time_nanosec = u.Quantity(fractional, unit="s").to("ns")
                time_nanosec = u.Quantity(time_nanosec.round(), dtype=int)

                # Set the real event information to the container
                event_info = RealEventInfoContainer(
                    obs_id=event.index.obs_id,
                    event_id=event.index.event_id,
                    pointing_alt=event.pointing.tel[tel_id].altitude,
                    pointing_az=event.pointing.tel[tel_id].azimuth,
                    time_sec=time_sec,
                    time_nanosec=time_nanosec,
                    time_diff=time_diffs[event.count],
                    n_pixels=n_pixels,
                    n_islands=n_islands,
                )

            # Reset the telescope IDs
            if tel_id == 1:
                event_info.tel_id = config["mc_tel_ids"]["MAGIC-I"]  # MAGIC-I

            elif tel_id == 2:
                event_info.tel_id = config["mc_tel_ids"]["MAGIC-II"]  # MAGIC-II

            # Save the parameters to the output file
            writer.write(
                "parameters", (event_info, hillas_params, timing_params, leakage_params)
            )

        n_events_processed = event.count + 1
        logger.info(f"\nIn total {n_events_processed} events are processed.")

    # Reset the telescope IDs of the subarray description
    tel_positions_magic = {
        config["mc_tel_ids"]["MAGIC-I"]: subarray.positions[1],  # MAGIC-I
        config["mc_tel_ids"]["MAGIC-II"]: subarray.positions[2],  # MAGIC-II
    }

    tel_descriptions_magic = {
        config["mc_tel_ids"]["MAGIC-I"]: subarray.tel[1],  # MAGIC-I
        config["mc_tel_ids"]["MAGIC-II"]: subarray.tel[2],  # MAGIC-II
    }

    subarray_magic = SubarrayDescription(
        "MAGIC-Array", tel_positions_magic, tel_descriptions_magic
    )

    # Save the subarray description
    subarray_magic.to_hdf(output_file)

    if is_simulation:
        # Save the simulation configuration
        with HDF5TableWriter(output_file, group_name="simulation", mode="a") as writer:
            writer.write("config", event_source.simulation_config[obs_id])

    logger.info(f"\nOutput file: {output_file}")


def main():
    start_time = time.time()

    parser = argparse.ArgumentParser()

    parser.add_argument(
        "--input-file",
        "-i",
        dest="input_file",
        type=str,
        required=True,
        help="Path to an input MAGIC calibrated data file",
    )

    parser.add_argument(
        "--output-dir",
        "-o",
        dest="output_dir",
        type=str,
        default="./data",
        help="Path to a directory where to save an output DL1 data file",
    )

    parser.add_argument(
        "--config-file",
        "-c",
        dest="config_file",
        type=str,
        default="./config.yaml",
        help="Path to a configuration file",
    )

    parser.add_argument(
        "--max-evt",
        "-m",
        dest="max_events",
        type=int,
        default=None,
        help="Max. number of processed showers",
    )

    parser.add_argument(
        "--process-run",
        dest="process_run",
        action="store_true",
        help="Process the events of all the subrun files at once",
    )

    args = parser.parse_args()

    with open(args.config_file, "rb") as f:
        config = yaml.safe_load(f)

    # Checking if the input telescope list is properly organized:
    check_input_list(config)

    # Process the input data
    magic_calib_to_dl1(
        args.input_file, args.output_dir, config, args.max_events, args.process_run
    )
    logger.info("\nDone.")

    process_time = time.time() - start_time
    logger.info(f"\nProcess time: {process_time:.0f} [sec]\n")


if __name__ == "__main__":
    main()<|MERGE_RESOLUTION|>--- conflicted
+++ resolved
@@ -55,13 +55,8 @@
 from magicctapipe.io import (
     RealEventInfoContainer,
     SimEventInfoContainer,
-<<<<<<< HEAD
-    format_object,
-    check_input_list,
-=======
     check_input_list,
     format_object,
->>>>>>> 6baba4fb
 )
 from magicctapipe.utils import calculate_disp, calculate_impact
 
