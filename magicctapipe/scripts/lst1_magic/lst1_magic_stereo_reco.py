#!/usr/bin/env python
# coding: utf-8

"""
This script processes DL1 events and reconstructs the geometrical stereo
parameters with more than one telescope information. The quality cuts
specified in the configuration file are applied to the events before the
reconstruction.

When the input is real data containing LST and MAGIC events, it checks
the angular distances of their pointing directions and excludes the
events taken with larger distances than the limit specified in the
configuration file. This is in principle to avoid the reconstruction of
the events taken in too-mispointing situations. For example, DL1 data
may contain the coincident events taken with different wobble offsets
between the systems.

If the `--magic-only` argument is given, it reconstructs the stereo
parameters using only MAGIC events.

Usage:
$ python lst1_magic_stereo_reco.py
--input-file dl1_coincidence/dl1_LST-1_MAGIC.Run03265.0040.h5
(--output-dir dl1_stereo)
(--config-file config.yaml)
(--magic-only)
"""

import argparse
import logging
import sys
import time
from pathlib import Path

import numpy as np
import pandas as pd
import yaml
from astropy import units as u
from astropy.coordinates import Angle, angular_separation
from ctapipe.containers import (
    ArrayEventContainer,
    CameraHillasParametersContainer,
    ImageParametersContainer,
    LeakageContainer,
    TimingParametersContainer,
    MorphologyContainer,
)
from ctapipe.instrument import SubarrayDescription
from ctapipe.reco import HillasReconstructor

from magicctapipe.io import (
    check_input_list,
    format_object,
    get_stereo_events,
    save_pandas_data_in_table,
)
from magicctapipe.utils import calculate_impact, calculate_mean_direction

__all__ = ["calculate_pointing_separation", "stereo_reconstruction"]

logger = logging.getLogger(__name__)
logger.addHandler(logging.StreamHandler())
logger.setLevel(logging.INFO)


def calculate_pointing_separation(event_data, config):
    """
    Calculates the angular distance of the LST and MAGIC pointing
    directions.

    Parameters
    ----------
    event_data : pandas.core.frame.DataFrame
        Data frame of LST and MAGIC events
    config : dict
        Configuration for the LST + MAGIC analysis

    Returns
    -------
    pandas.core.series.Series
        Angular distance of the LST array and MAGIC pointing directions
        in units of degree
    """

    assigned_tel_ids = config[
        "mc_tel_ids"
    ]  # This variable becomes a dictionary, e.g.: {'LST-1': 1, 'LST-2': 0, 'LST-3': 0, 'LST-4': 0, 'MAGIC-I': 2, 'MAGIC-II': 3}
    LSTs_IDs = np.asarray(list(assigned_tel_ids.values())[0:4])
    LSTs_IDs = list(LSTs_IDs[LSTs_IDs > 0])  # Here we list only the LSTs in use
    MAGICs_IDs = np.asarray(list(assigned_tel_ids.values())[4:6])
    MAGICs_IDs = list(MAGICs_IDs[MAGICs_IDs > 0])  # Here we list only the MAGICs in use

    # Extract LST events
    df_lst = event_data.query(f"tel_id == {LSTs_IDs}")

    # Extract the coincident events observed by both MAGICs and LSTs
    df_magic = event_data.query(f"tel_id == {MAGICs_IDs}")
    df_magic = df_magic.loc[df_lst.index]

    # Calculate the mean of the LSTs, and also of the M1 and M2 pointing directions
    pnt_az_LST, pnt_alt_LST = calculate_mean_direction(
        lon=df_lst["pointing_az"], lat=df_lst["pointing_alt"], unit="rad"
    )
    pnt_az_magic, pnt_alt_magic = calculate_mean_direction(
        lon=df_magic["pointing_az"], lat=df_magic["pointing_alt"], unit="rad"
    )

    # Calculate the angular distance of their pointing directions
    theta = angular_separation(
        lon1=u.Quantity(pnt_az_LST, unit="rad"),
        lat1=u.Quantity(pnt_alt_LST, unit="rad"),
        lon2=u.Quantity(pnt_az_magic, unit="rad"),
        lat2=u.Quantity(pnt_alt_magic, unit="rad"),
    )

    theta = pd.Series(data=theta.to_value("deg"), index=df_lst.index)

    return theta


def stereo_reconstruction(input_file, output_dir, config, magic_only_analysis=False):
    """
    Processes DL1 events and reconstructs the geometrical stereo
    parameters with more than one telescope information.

    Parameters
    ----------
    input_file : str
        Path to an input DL1 data file
    output_dir : str
        Path to a directory where to save an output DL1-stereo data file
    config : dict
        Configuration file for the stereo LST + MAGIC analysis, i.e. config_stereo.yaml
    magic_only_analysis : bool, optional
        If `True`, it reconstructs the stereo parameters using only
        MAGIC events
    """

    config_stereo = config["stereo_reco"]
    assigned_tel_ids = config[
        "mc_tel_ids"
    ]  # This variable becomes a dictionary, e.g.: {'LST-1': 1, 'LST-2': 0, 'LST-3': 0, 'LST-4': 0, 'MAGIC-I': 2, 'MAGIC-II': 3}

    # Load the input file
    logger.info(f"\nInput file: {input_file}")

    event_data = pd.read_hdf(input_file, key="events/parameters")
    # It sometimes happens that there are MAGIC events whose event and
    # telescope IDs are duplicated, so here we exclude those events
    event_data.drop_duplicates(
        subset=["obs_id", "event_id", "tel_id"], keep=False, inplace=True
    )

    event_data.set_index(["obs_id", "event_id", "tel_id"], inplace=True)
    event_data.sort_index(inplace=True)

    is_simulation = "true_energy" in event_data.columns
    logger.info(f"\nIs simulation: {is_simulation}")

    subarray = SubarrayDescription.from_hdf(input_file)
    tel_positions = subarray.positions

    logger.info("\nTelescope positions:")
    logger.info(format_object(tel_positions))

    # Apply the event cuts
    logger.info(f"\nMAGIC-only analysis: {magic_only_analysis}")

    LSTs_IDs = np.asarray(list(assigned_tel_ids.values())[0:4])

    if magic_only_analysis:
        tel_id = np.asarray(list(assigned_tel_ids.values())[:])
        used_id = tel_id[tel_id != 0]
        magic_ids = [item for item in used_id if item not in LSTs_IDs]
        event_data.query(
            f"tel_id in {magic_ids}", inplace=True
        )  # Here we select only the events with the MAGIC tel_ids

    logger.info(f"\nQuality cuts: {config_stereo['quality_cuts']}")
<<<<<<< HEAD
    event_data = get_stereo_events(event_data, config_stereo["quality_cuts"])
    # Check the angular distance of the LST-1 and MAGIC pointing directions
=======
    event_data = get_stereo_events(
        event_data, config=config, quality_cuts=config_stereo["quality_cuts"]
    )

    # Check the angular distance of the LST and MAGIC pointing directions
>>>>>>> 5a2e33bb
    tel_ids = np.unique(event_data.index.get_level_values("tel_id")).tolist()

    Number_of_LSTs_in_use = len(LSTs_IDs[LSTs_IDs > 0])
    MAGICs_IDs = np.asarray(list(assigned_tel_ids.values())[4:6])
    Number_of_MAGICs_in_use = len(MAGICs_IDs[MAGICs_IDs > 0])
    Two_arrays_are_used = Number_of_LSTs_in_use * Number_of_MAGICs_in_use > 0

    if (not is_simulation) and (Two_arrays_are_used):

        logger.info(
            "\nChecking the angular distances of "
            "the LST and MAGIC pointing directions..."
        )

        event_data.reset_index(level="tel_id", inplace=True)

        # Calculate the angular distance
        theta = calculate_pointing_separation(event_data, config)
        theta_uplim = u.Quantity(config_stereo["theta_uplim"])

        mask = u.Quantity(theta, unit="deg") < theta_uplim

        if all(mask):
            logger.info(
                "--> All the events were taken with smaller angular distances "
                f"than the limit {theta_uplim}."
            )

        elif not any(mask):
            logger.info(
                "--> All the events were taken with larger angular distances "
                f"than the limit {theta_uplim}. Exiting..."
            )
            sys.exit()

        else:
            logger.info(
                f"--> Exclude {np.count_nonzero(mask)} stereo events whose "
                f"angular distances are larger than the limit {theta_uplim}."
            )
            event_data = event_data.loc[theta[mask].index]

        event_data.set_index("tel_id", append=True, inplace=True)

    # Configure the HillasReconstructor
    hillas_reconstructor = HillasReconstructor(subarray)

    # Calculate the mean pointing direction
    pnt_az_mean, pnt_alt_mean = calculate_mean_direction(
        lon=event_data["pointing_az"], lat=event_data["pointing_alt"], unit="rad"
    )

    # Loop over every shower event
    logger.info("\nReconstructing the stereo parameters...")

    multi_indices = event_data.groupby(["obs_id", "event_id"]).size().index

    for i_evt, (obs_id, event_id) in enumerate(multi_indices):

        if i_evt % 100 == 0:
            logger.info(f"{i_evt} events")

        # Create an array event container
        event = ArrayEventContainer()

        # Assign the mean pointing direction
        event.pointing.array_altitude = pnt_alt_mean.loc[(obs_id, event_id)] * u.rad
        event.pointing.array_azimuth = pnt_az_mean.loc[(obs_id, event_id)] * u.rad

        # Extract the data frame of the shower event
        df_evt = event_data.loc[(obs_id, event_id, slice(None))]

        # Loop over every telescope
        tel_ids = df_evt.index.get_level_values("tel_id").values

        event.trigger.tels_with_trigger = tel_ids

        for tel_id in tel_ids:

            df_tel = df_evt.loc[tel_id]

            # Assign the telescope information
            event.pointing.tel[tel_id].altitude = df_tel["pointing_alt"] * u.rad
            event.pointing.tel[tel_id].azimuth = df_tel["pointing_az"] * u.rad

            hillas_params = CameraHillasParametersContainer(
                intensity=float(df_tel["intensity"]),
                x=u.Quantity(df_tel["x"], unit="m"),
                y=u.Quantity(df_tel["y"], unit="m"),
                r=u.Quantity(df_tel["r"], unit="m"),
                phi=Angle(df_tel["phi"], unit="deg"),
                psi=Angle(df_tel["psi"], unit="deg"),
                length=u.Quantity(df_tel["length"], unit="m"),
                length_uncertainty=u.Quantity(df_tel["length_uncertainty"], unit="m"),
                width=u.Quantity(df_tel["width"], unit="m"),
                width_uncertainty=u.Quantity(df_tel["width_uncertainty"], unit="m"),
                skewness=float(df_tel["skewness"]),
                kurtosis=float(df_tel["kurtosis"]),
            )
            time_par = TimingParametersContainer(
                slope=u.Quantity(df_tel["slope"], unit="1/deg"),
                intercept=float(df_tel["intercept"]),
                deviation=float(df_tel["deviation"]),
            )
            leak_par = LeakageContainer(
                intensity_width_1=float(df_tel["intensity_width_1"]),
                intensity_width_2=float(df_tel["intensity_width_2"]),
                pixels_width_1=float(df_tel["pixels_width_1"]),
                pixels_width_2=float(df_tel["pixels_width_2"]),
            )

            morph_par = MorphologyContainer(
                n_islands=int(df_tel["n_islands"]),
                # n_large_islands=int(df_morph_tel["n_large_islands"]),
                # n_medium_islands=int(df_morph_tel["n_medium_islands"]),
                # n_small_islands=int(df_morph_tel["n_small_islands"]),
                n_large_islands=np.nan,
                n_medium_islands=np.nan,
                n_small_islands=np.nan,
                n_pixels=int(df_tel["n_pixels"]),
            )

            event.dl1.tel[tel_id].parameters = ImageParametersContainer(
                hillas=hillas_params,
                timing=time_par,
                leakage=leak_par,
                morphology=morph_par,
            )
            # event.dl1.tel[tel_id].is_valid=True
        # Reconstruct the stereo parameters
        hillas_reconstructor(event)

        stereo_params = event.dl2.stereo.geometry["HillasReconstructor"]

        if not stereo_params.is_valid:
            logger.info(
                f"--> event {i_evt} (event ID {event_id}) failed to reconstruct valid "
                "stereo parameters, maybe due to the images of zero width. Skipping..."
            )
            continue

        stereo_params.az.wrap_at("360 deg", inplace=True)

        for tel_id in tel_ids:
            # Calculate the impact parameter
            impact = calculate_impact(
                shower_alt=stereo_params.alt,
                shower_az=stereo_params.az,
                core_x=stereo_params.core_x,
                core_y=stereo_params.core_y,
                tel_pos_x=tel_positions[tel_id][0],
                tel_pos_y=tel_positions[tel_id][1],
                tel_pos_z=tel_positions[tel_id][2],
            )

            # Set the stereo parameters to the data frame
            params = {
                "alt": stereo_params.alt.to_value("deg"),
                "alt_uncert": stereo_params.alt_uncert.to_value("deg"),
                "az": stereo_params.az.to_value("deg"),
                "az_uncert": stereo_params.az_uncert.to_value("deg"),
                "core_x": stereo_params.core_x.to_value("m"),
                "core_y": stereo_params.core_y.to_value("m"),
                "impact": impact.to_value("m"),
                "h_max": stereo_params.h_max.to_value("m"),
            }

            event_data.loc[(obs_id, event_id, tel_id), params.keys()] = params.values()

    n_events_processed = i_evt + 1
    logger.info(f"{n_events_processed} events")

    event_data.reset_index(inplace=True)

    # Save the data in an output file
    Path(output_dir).mkdir(exist_ok=True, parents=True)

    input_file_name = Path(input_file).name

    if magic_only_analysis:
        output_file_name = input_file_name.replace("dl1", "dl1_stereo_magic_only")
    else:
        output_file_name = input_file_name.replace("dl1", "dl1_stereo")

    output_file = f"{output_dir}/{output_file_name}"

    save_pandas_data_in_table(
        event_data, output_file, group_name="/events", table_name="parameters"
    )

    # Save the subarray description
    subarray.to_hdf(output_file)

    if is_simulation:
        # Save the simulation configuration
        sim_config = pd.read_hdf(input_file, key="simulation/config")

        save_pandas_data_in_table(
            input_data=sim_config,
            output_file=output_file,
            group_name="/simulation",
            table_name="config",
            mode="a",
        )

    logger.info(f"\nOutput file: {output_file}")


def main():
    """Main function."""
    start_time = time.time()

    parser = argparse.ArgumentParser()

    parser.add_argument(
        "--input-file",
        "-i",
        dest="input_file",
        type=str,
        required=True,
        help="Path to an input DL1 data file",
    )

    parser.add_argument(
        "--output-dir",
        "-o",
        dest="output_dir",
        type=str,
        default="./data",
        help="Path to a directory where to save an output DL1-stereo data file",
    )

    parser.add_argument(
        "--config-file",
        "-c",
        dest="config_file",
        type=str,
        default="./config.yaml",
        help="Path to a configuration file",
    )

    parser.add_argument(
        "--magic-only",
        dest="magic_only",
        action="store_true",
        help="Reconstruct the stereo parameters using only MAGIC events",
    )

    args = parser.parse_args()

    with open(args.config_file, "rb") as f:
        config = yaml.safe_load(f)

    # Checking if the input telescope list is properly organized:
    check_input_list(config)

    # Process the input data
    stereo_reconstruction(args.input_file, args.output_dir, config, args.magic_only)

    logger.info("\nDone.")

    process_time = time.time() - start_time
    logger.info(f"\nProcess time: {process_time:.0f} [sec]\n")


if __name__ == "__main__":
    main()<|MERGE_RESOLUTION|>--- conflicted
+++ resolved
@@ -42,8 +42,8 @@
     CameraHillasParametersContainer,
     ImageParametersContainer,
     LeakageContainer,
+    MorphologyContainer,
     TimingParametersContainer,
-    MorphologyContainer,
 )
 from ctapipe.instrument import SubarrayDescription
 from ctapipe.reco import HillasReconstructor
@@ -177,16 +177,11 @@
         )  # Here we select only the events with the MAGIC tel_ids
 
     logger.info(f"\nQuality cuts: {config_stereo['quality_cuts']}")
-<<<<<<< HEAD
-    event_data = get_stereo_events(event_data, config_stereo["quality_cuts"])
-    # Check the angular distance of the LST-1 and MAGIC pointing directions
-=======
     event_data = get_stereo_events(
         event_data, config=config, quality_cuts=config_stereo["quality_cuts"]
     )
 
     # Check the angular distance of the LST and MAGIC pointing directions
->>>>>>> 5a2e33bb
     tel_ids = np.unique(event_data.index.get_level_values("tel_id")).tolist()
 
     Number_of_LSTs_in_use = len(LSTs_IDs[LSTs_IDs > 0])
