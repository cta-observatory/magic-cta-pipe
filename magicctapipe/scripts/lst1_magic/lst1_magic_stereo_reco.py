--- conflicted
+++ resolved
@@ -357,10 +357,8 @@
 
 
 def main():
-<<<<<<< HEAD
-=======
     """Main function."""
->>>>>>> 5a2e33bb
+
     start_time = time.time()
 
     parser = argparse.ArgumentParser()
