#!/usr/bin/env python
# coding: utf-8

"""
This script searches for coincident events from LST and MAGIC joint
observation data offline using their timestamps. It applies the
coincidence window to LST events, and checks the coincidence within
the time offset region specified in the configuration file. Since the
optimal time offset changes depending on the telescope distance along
the pointing direction, it is recommended to input one subrun file for
LST data, whose observation time is usually around 10 seconds so the
change of the distance is negligible.

The MAGIC standard stereo analysis discards the events when one of the
telescope images cannot survive the cleaning or fail to compute the DL1
parameters. However, it's possible to perform the stereo analysis if
LST sees these events. Thus, it checks the coincidence for each
telescope combination (e.g., LST1 + M1 and LST1 + M2) and keeps the
MAGIC events even if they do not have their MAGIC-stereo counterparts.

The MAGIC-stereo events, observed during the LST observation time
period but not coincident with any LST events, are also saved in the
output file, but they are not yet used for the high level analysis.

Unless there is any particular reason, please use the default half width
300 ns for the coincidence window, which is optimized to reduce the
accidental coincidence rate as much as possible by keeping the number of
actual coincident events.

Please note that the time offset depends on the date of observations
as summarized below:
* before June 12 2021: -3.1 us
* June 13 2021 to Feb 28 2023: -6.5 us
* March 10 2023 to March 30 2023: -76039.3 us
* April 13 2023 to August 2023: -25.1 us
* after Sep 11 2023 : -6.2 us
By default, pre offset search is performed using large shower events.
The possible time offset is found among all possible combinations of
time offsets using those events. Finally, the time offset scan is performed
around the possible offset found by the pre offset search. Instead of that,
you can also define the offset scan range in the configuration file.

Usage per single LST data file (indicated if you want to do tests):
$ python lst1_magic_event_coincidence.py
--input-file-lst dl1/LST/dl1_LST.Run03265.0040.h5
--input-dir-magic dl1/MAGIC
(--output-dir dl1_coincidence)
(--config-file config.yaml)

Broader usage:
This script is called automatically from the script "coincident_events.py".
If you want to analyse a target, this is the way to go. See this other script for more details.
"""

import argparse
import logging
import sys
import time
from decimal import Decimal
from pathlib import Path
import numpy as np
import pandas as pd
import yaml
from astropy import units as u
from ctapipe.instrument import SubarrayDescription
<<<<<<< HEAD

from magicctapipe.io import (
=======
from magicctapipe.io import (   
>>>>>>> e9b059e2
    get_stereo_events,
    load_lst_dl1_data_file,
    load_magic_dl1_data_files,
    save_pandas_data_in_table,
    telescope_combinations,
    check_input_list,
)

__all__ = ["event_coincidence","telescope_positions"]

logger = logging.getLogger(__name__)
logger.addHandler(logging.StreamHandler())
logger.setLevel(logging.INFO)

# The conversion factor from seconds to nanoseconds
SEC2NSEC = Decimal("1e9")

# The final digit of timestamps
TIME_ACCURACY = 100 * u.ns


def telescope_positions(config):
    """
    This function computes the telescope positions with respect to the array baricenter. 
    The array can have any configuration, e.g.: M1+M2+LST1+LST2, the full MAGIC+LST array, etc.
    
    Parameters
    ----------
    config: dict
        dictionary generated from an yaml file with information about the telescope IDs.
        
    Returns
    -------
    TEL_POSITIONS: dict
        Dictionary with telescope positions in the baricenter reference frame of the adopted array.
    """
    
    #Telescope positions in meters in a generic reference frame:
    RELATIVE_POSITIONS = {
    "LST-1" : [-70.930, -52.070, 43.00],
    "LST-2" : [-35.270,  66.140, 32.00],
    "LST-3" : [75.280 ,  50.490, 28.70],
    "LST-4" : [30.910 , -64.540, 32.00],
    "MAGIC-I" : [-23.540, -191.750, 41.25],
    "MAGIC-II" : [-94.05, -143.770, 42.42]
    }

    telescopes_in_use = {}
    tel_cp=config["mc_tel_ids"].copy()
    for k, v in tel_cp.copy().items():
        if v <= 0:
            # Here we remove the telescopes with ID (i.e. "v") <= 0 from the dictionary:
            tel_cp.pop(k)
        else:
            # Here we check if the telescopes "k" listed in the configuration file are indeed LSTs or MAGICs:
            if k in RELATIVE_POSITIONS.keys():
                telescopes_in_use[v] = RELATIVE_POSITIONS[k]
            else:
                raise Exception(f"Telescope {k} not allowed in analysis. The telescopes allowed are LST-1, LST-2, LST-3, LST-4, MAGIC-I, and MAGIC-II.")
    
    average_xyz=np.array([RELATIVE_POSITIONS[k] for k in tel_cp.keys()]).mean(axis=0)
    TEL_POSITIONS = {}
    for k, v in telescopes_in_use.items():
        TEL_POSITIONS[k] = list(np.round(np.asarray(v)-average_xyz,2)) * u.m
    return TEL_POSITIONS  


def event_coincidence(input_file_lst, input_dir_magic, output_dir, config):
    """
    Searches for coincident events from LST and MAGIC joint
    observation data offline using their timestamps.

    Parameters
    ----------
    input_file_lst: str
        Path to an input LST DL1 data file
    input_dir_magic: str
        Path to a directory where input MAGIC DL1 data files are stored
    output_dir: str
        Path to a directory where to save an output DL1 data file
    config: dict
        Configuration for the LST + MAGIC combined analysis
    """

    config_coinc = config["event_coincidence"]

    TEL_NAMES, _ = telescope_combinations(config)
    
    TEL_POSITIONS = telescope_positions(config)
    # Load the input LST DL1 data file
    logger.info(f"\nInput LST DL1 data file: {input_file_lst}")

    event_data_lst, subarray_lst = load_lst_dl1_data_file(input_file_lst)

    # Load the input MAGIC DL1 data files
    logger.info(f"\nInput MAGIC directory: {input_dir_magic}")

    event_data_magic, subarray_magic = load_magic_dl1_data_files(input_dir_magic, config)

    # Exclude the parameters non-common to LST and MAGIC data
    timestamp_type_lst = config_coinc["timestamp_type_lst"]
    logger.info(f"\nLST timestamp type: {timestamp_type_lst}")

    event_data_lst.rename(columns={timestamp_type_lst: "timestamp"}, inplace=True)

    params_lst = set(event_data_lst.columns) ^ set(["timestamp"])
    params_magic = set(event_data_magic.columns) ^ set(["time_sec", "time_nanosec"])
    params_non_common = list(params_lst ^ params_magic)

    event_data_lst.drop(params_non_common, axis=1, errors="ignore", inplace=True)
    event_data_magic.drop(params_non_common, axis=1, errors="ignore", inplace=True)

    # Prepare for the event coincidence
    window_half_width = config_coinc["window_half_width"]
    logger.info(f"\nCoincidence window half width: {window_half_width}")

    window_half_width = u.Quantity(window_half_width).to("ns")
    window_half_width = u.Quantity(window_half_width.round(), dtype=int)
    pre_offset_search = False
    if "pre_offset_search" in config_coinc: #looking for the boolean value of pre_offset_search in the configuration file
        pre_offset_search = config_coinc["pre_offset_search"]

    if pre_offset_search:
        logger.info("\nPre offset search will be performed.")
        n_pre_offset_search_events = config_coinc["n_pre_offset_search_events"] #n_pre_offset_search_events is the number of events used to estimate the time offset. Around 100 events may be enough
    else:
        logger.info("\noffset scan range defined in the config file will be used.")
        offset_start = u.Quantity(config_coinc["time_offset"]["start"])
        offset_stop = u.Quantity(config_coinc["time_offset"]["stop"])
    
    event_data = pd.DataFrame()
    features = pd.DataFrame()
    
    profiles = pd.DataFrame(data={"time_offset": []})

    # Arrange the LST timestamps. They are stored in the UNIX format in
    # units of seconds with 17 digits, 10 digits for the integral part
    # and 7 digits for the fractional part (up to 100 ns order). For the
    # coincidence search, however, it is too long to precisely find
    # coincident events if we keep using the default data type "float64"
    # due to the rounding issue. Thus, here we scale the timestamps to
    # the units of nanoseconds and then use the "int64" type, which can
    # keep a value up to ~20 digits. In order to precisely scale the
    # timestamps, here we use the `Decimal` module.

    timestamps_lst = [Decimal(str(time)) for time in event_data_lst["timestamp"]]
    timestamps_lst = np.array(timestamps_lst) * SEC2NSEC
    timestamps_lst = u.Quantity(timestamps_lst, unit="ns", dtype=int)

    # Loop over every telescope combination
    tel_ids = np.unique(event_data_magic.index.get_level_values("tel_id"))

    for tel_id in tel_ids:

        tel_name = TEL_NAMES[tel_id]
        df_magic = event_data_magic.query(f"tel_id == {tel_id}").copy()

        # Arrange the MAGIC timestamps as same as the LST timestamps
        seconds = np.array([Decimal(str(time)) for time in df_magic["time_sec"]])
        nseconds = np.array([Decimal(str(time)) for time in df_magic["time_nanosec"]])

        timestamps_magic = seconds * SEC2NSEC + nseconds
        timestamps_magic = u.Quantity(timestamps_magic, unit="ns", dtype=int)

        df_magic["timestamp"] = timestamps_magic.to_value("s")
        df_magic.drop(["time_sec", "time_nanosec"], axis=1, inplace=True)

        # Pre offset search is performed to define the offset scan region.
        # First, N events are extracted from largest intensity events for LST and
        # MAGIC. Then, it counts the number of coincident events within a defined
        # window after shifting all possible combinations (N x N) of time offsets.
        if pre_offset_search:
            logger.info(
                "\nPre offset search using large-intensity shower events is ongoing..."
            )

            logger.info(
                f"\nExtracting the {tel_name} events taken when LST observed for pre offset search..."
            )

            time_lolim = timestamps_lst[0] - window_half_width
            time_uplim = timestamps_lst[-1] + window_half_width
            cond_lolim = timestamps_magic >= time_lolim
            cond_uplim = timestamps_magic <= time_uplim

            mask_lst_obs_window = np.logical_and(cond_lolim, cond_uplim)
            n_events_magic = np.count_nonzero(mask_lst_obs_window)

            if n_events_magic == 0:
                logger.info(f"--> No {tel_name} events are found. Skipping...")
                continue

            logger.info(f"--> {n_events_magic} events are found.")

            # Extract indexes of MAGIC large shower events
            index_large_intensity_magic = np.argsort(
                df_magic["intensity"][mask_lst_obs_window]
            )[::-1][:n_pre_offset_search_events]

            # If LST/MAGIC observations are not completely overlapped, only small
            # numbers of MAGIC events are left for the pre offset search.
            # To find large-intensity showers within the same time window,
            # time cut around MAGIC observations is applied to the LST data set.
            time_lolim = timestamps_magic[mask_lst_obs_window][0] - window_half_width
            time_uplim = timestamps_magic[mask_lst_obs_window][-1] + window_half_width

            cond_lolim = timestamps_lst >= time_lolim
            cond_uplim = timestamps_lst <= time_uplim

            mask_magic_obs_window = np.logical_and(cond_lolim, cond_uplim)

            if np.count_nonzero(mask_magic_obs_window) == 0:
                logger.info(
                    f"\nNo LST events are found around {tel_name} events. Skipping..."
                )
                continue

            # Extract indexes of LST large shower events
            index_large_intensity_lst = np.argsort(
                event_data_lst["intensity"][mask_magic_obs_window]
            )[::-1][:n_pre_offset_search_events]

            # Crate an array of all combinations of [MAGIC timestamp, LST timestamp]
            timestamps_magic_lst_combination = np.array(
                np.meshgrid(
                    timestamps_magic[mask_lst_obs_window][
                        index_large_intensity_magic
                    ].value,
                    timestamps_lst[mask_magic_obs_window][
                        index_large_intensity_lst
                    ].value,
                )
            ).reshape(2, -1)

            # Compute all combinations of time offset between MAGIC and LST
            time_offsets_pre_search = (
                timestamps_magic_lst_combination[0]
                - timestamps_magic_lst_combination[1]
            )

            time_offsets_pre_search = u.Quantity(
                time_offsets_pre_search.round(), unit="ns", dtype=int
            )

            n_coincidences_pre_search = [
                np.sum(
                    np.abs(time_offsets_pre_search - time_offset).value
                    < window_half_width.value
                )
                for time_offset in time_offsets_pre_search
            ]

            n_coincidences_pre_search = np.array(n_coincidences_pre_search)

            offset_at_max_pre_search = time_offsets_pre_search[
                n_coincidences_pre_search == n_coincidences_pre_search.max()
            ].mean()
            offset_at_max_pre_search = offset_at_max_pre_search.to("us").round(1)

            logger.info(
                f"\nPre offset search finds {offset_at_max_pre_search} as a possible offset"
            )

            # offset scan region is defined as 3 x half window width
            # around the offset_at_max to cover "full window width" which will
            # be used to compute weighted average of the time offset
            offset_start = offset_at_max_pre_search - 3 * window_half_width
            offset_stop = offset_at_max_pre_search + 3 * window_half_width

        logger.info("\nTime offsets scan region:")
        logger.info(f"  start: {offset_start.to('us').round(1)}")
        logger.info(f"  stop: {offset_stop.to('us').round(1)}")

        time_offsets = np.arange(
            start=offset_start.to_value("ns").round(),
            stop=offset_stop.to_value("ns").round(),
            step=TIME_ACCURACY.to_value("ns").round(),
        )

        time_offsets = u.Quantity(time_offsets.round(), unit="ns", dtype=int)

        # Extract the MAGIC events taken when LST observed
        logger.info(f"\nExtracting the {tel_name} events taken when LST observed...")

        time_lolim = timestamps_lst[0] + time_offsets[0] - window_half_width
        time_uplim = timestamps_lst[-1] + time_offsets[-1] + window_half_width
        cond_lolim = timestamps_magic >= time_lolim
        cond_uplim = timestamps_magic <= time_uplim

        mask = np.logical_and(cond_lolim, cond_uplim)
        n_events_magic = np.count_nonzero(mask)

        if n_events_magic == 0:
            logger.info(f"--> No {tel_name} events are found. Skipping...")
            continue

        logger.info(f"--> {n_events_magic} events are found.")

        df_magic = df_magic.iloc[mask]
        timestamps_magic = timestamps_magic[mask]

        # Start checking the event coincidence. The time offsets and the
        # coincidence window are applied to the LST events, and the
        # MAGIC events existing in the window, including the edges, are
        # recognized as the coincident events. At first, we scan the
        # number of coincident events in each time offset and find the
        # offset maximizing the number of events. Then, we calculate the
        # average offset weighted by the number of events around the
        # maximizing offset. Finally, we again check the coincidence at
        # the average offset and then keep the coincident events.

        n_coincidences = []

        logger.info("\nChecking the event coincidence...")

        for time_offset in time_offsets:
            times_lolim = timestamps_lst + time_offset - window_half_width
            times_uplim = timestamps_lst + time_offset + window_half_width

            cond_lolim = timestamps_magic.value >= times_lolim[:, np.newaxis].value
            cond_uplim = timestamps_magic.value <= times_uplim[:, np.newaxis].value

            mask = np.logical_and(cond_lolim, cond_uplim)
            n_coincidence = np.count_nonzero(mask)

            logger.info(
                f"time offset: {time_offset.to('us'):.1f} --> {n_coincidence} events"
            )

            n_coincidences.append(n_coincidence)
            

       

        if not any(n_coincidences):
            logger.info("\nNo coincident events are found. Skipping...")
            continue

        n_coincidences = np.array(n_coincidences)
       

        # Sometimes there are more than one time offset maximizing the
        # number of coincidences, so here we calculate the mean of them
        offset_at_max = time_offsets[n_coincidences == n_coincidences.max()].mean()

        # The half width of the average region is defined as the "full"
        # width of the coincidence window, since the width of the
        # coincidence distribution becomes larger than that of the
        # coincidence window due to the uncertainty of the timestamps
        offset_lolim = offset_at_max - 2 * window_half_width
        offset_uplim = offset_at_max + 2 * window_half_width

        cond_lolim = time_offsets >= np.round(offset_lolim)
        cond_uplim = time_offsets <= np.round(offset_uplim)

        mask = np.logical_and(cond_lolim, cond_uplim)

        average_offset = np.average(time_offsets[mask], weights=n_coincidences[mask])
        average_offset = u.Quantity(average_offset.round(), dtype=int)

        logger.info(f"\nAverage offset: {average_offset.to('us'):.3f}")

        # Check again the coincidence at the average offset
        times_lolim = timestamps_lst + average_offset - window_half_width
        times_uplim = timestamps_lst + average_offset + window_half_width

        cond_lolim = timestamps_magic.value >= times_lolim[:, np.newaxis].value
        cond_uplim = timestamps_magic.value <= times_uplim[:, np.newaxis].value

        mask = np.logical_and(cond_lolim, cond_uplim)

        n_events_at_avg = np.count_nonzero(mask)
        percentage = 100 * n_events_at_avg / n_events_magic

        logger.info(f"--> Number of coincident events: {n_events_at_avg}")
        logger.info(f"--> Fraction over the {tel_name} events: {percentage:.1f}%")

        # Keep only the LST events coincident with the MAGIC events,
        # and assign the MAGIC observation and event IDs to them
        indices_lst, indices_magic = np.where(mask)

        multi_indices_magic = df_magic.iloc[indices_magic].index
        obs_ids_magic = multi_indices_magic.get_level_values("obs_id_magic")
        event_ids_magic = multi_indices_magic.get_level_values("event_id_magic")

        df_lst = event_data_lst.iloc[indices_lst].copy()
        df_lst["obs_id_magic"] = obs_ids_magic
        df_lst["event_id_magic"] = event_ids_magic
        df_lst.reset_index(inplace=True)
        df_lst.set_index(["obs_id_magic", "event_id_magic", "tel_id"], inplace=True)

        # Assign also the LST observation and event IDs to the MAGIC
        # events coincident with the LST events
        obs_ids_lst = df_lst["obs_id_lst"].to_numpy()
        event_ids_lst = df_lst["event_id_lst"].to_numpy()

        df_magic.loc[multi_indices_magic, "obs_id_lst"] = obs_ids_lst
        df_magic.loc[multi_indices_magic, "event_id_lst"] = event_ids_lst

        # Arrange the data frames
        coincidence_id = "1" + str(tel_id)  # Combination of the telescope IDs

        df_feature = pd.DataFrame(
            data={
                "coincidence_id": [int(coincidence_id)],
                "window_half_width": [window_half_width.to_value("ns")],
                "unix_time": [df_lst["timestamp"].mean()],
                "pointing_alt_lst": [df_lst["pointing_alt"].mean()],
                "pointing_az_lst": [df_lst["pointing_az"].mean()],
                "pointing_alt_magic": [df_magic["pointing_alt"].mean()],
                "pointing_az_magic": [df_magic["pointing_az"].mean()],
                "average_offset": [average_offset.to_value("us")],
                "n_coincidence": [n_events_at_avg],
                "n_events_magic": [n_events_magic],
            }
        )

        df_profile = pd.DataFrame(
            data={
                "time_offset": time_offsets.to_value("us").round(1),
                f"n_coincidence_tel{coincidence_id}": n_coincidences,
            }
        )

        event_data = pd.concat([event_data, df_lst, df_magic])
        features = pd.concat([features, df_feature])
        profiles = profiles.merge(df_profile, on="time_offset", how="outer")
        profiles = profiles.sort_values("time_offset")

    if event_data.empty:
        logger.info("\nNo coincident events are found. Exiting...")
        sys.exit()

    event_data.sort_index(inplace=True)
    event_data.drop_duplicates(inplace=True)

    # It sometimes happen that even if it is a MAGIC-stereo event, only
    # M1 or M2 event is coincident with a LST event. In that case we
    # keep both M1 and M2 events, since they are recognized as the same
    # shower event by the MAGIC-stereo hardware trigger.

    # We also keep the MAGIC-stereo events not coincident with any LST
    # events, since the stereo reconstruction is still feasible, but not
    # yet used for the high level analysis.

    group_mean = event_data.groupby(["obs_id_magic", "event_id_magic"]).mean()

    event_data["obs_id"] = group_mean["obs_id_lst"]
    event_data["event_id"] = group_mean["event_id_lst"]

    indices = event_data[event_data["obs_id"].isna()].index

    event_data.loc[indices, "obs_id"] = indices.get_level_values("obs_id_magic")
    event_data.loc[indices, "event_id"] = indices.get_level_values("event_id_magic")

    event_data.reset_index(inplace=True)
    event_data.set_index(["obs_id", "event_id", "tel_id"], inplace=True)
    event_data.sort_index(inplace=True)

    event_data = get_stereo_events(event_data, config)
    event_data.reset_index(inplace=True)

    event_data = event_data.astype({"obs_id": int, "event_id": int})

    # Save the data in an output file
    Path(output_dir).mkdir(exist_ok=True, parents=True)

    input_file_name = Path(input_file_lst).name

    output_file_name = input_file_name.replace("LST", "MAGIC_LST")
    output_file = f"{output_dir}/{output_file_name}"

    save_pandas_data_in_table(
        event_data, output_file, group_name="/events", table_name="parameters", mode="w"
    )

    save_pandas_data_in_table(
        features, output_file, group_name="/coincidence", table_name="feature", mode="a"
    )

    save_pandas_data_in_table(
        profiles, output_file, group_name="/coincidence", table_name="profile", mode="a"
    )

    # Create the subarray description with the telescope coordinates
    # relative to the center of the LST and MAGIC positions
    tel_descriptions = {}    
    for k, v in TEL_NAMES.items():       
        if v[:3] == "LST":
            tel_descriptions[k] = subarray_lst.tel[k]
        elif v[:5] == "MAGIC":
            tel_descriptions[k] = subarray_magic.tel[k]
        else:
            raise Exception(f"{v} is not a valid telescope name (check the config file). Only MAGIC and LST telescopes can be analyzed --> Valid telescope names are LST-[1-4] and MAGIC-[I-II] ") 

    subarray_lst_magic = SubarrayDescription(
        "LST-MAGIC-Array", TEL_POSITIONS, tel_descriptions
    )

    # Save the subarray description
    subarray_lst_magic.to_hdf(output_file)

    logger.info(f"\nOutput file: {output_file}")


def main():

    start_time = time.time()

    parser = argparse.ArgumentParser()

    parser.add_argument(
        "--input-file-lst",
        "-l",
        dest="input_file_lst",
        type=str,
        required=True,
        help="Path to an input LST DL1 data file",
    )

    parser.add_argument(
        "--input-dir-magic",
        "-m",
        dest="input_dir_magic",
        type=str,
        required=True,
        help="Path to a directory where input MAGIC DL1 data files are stored",
    )

    parser.add_argument(
        "--output-dir",
        "-o",
        dest="output_dir",
        type=str,
        default="./data",
        help="Path to a directory where to save an output DL1 data file",
    )

    parser.add_argument(
        "--config-file",
        "-c",
        dest="config_file",
        type=str,
        default="./config.yaml",
        help="Path to a configuration file",
    )

    args = parser.parse_args()

    with open(args.config_file, "rb") as f:
        config = yaml.safe_load(f)

    # Checking if the input telescope list is properly organized:
    check_input_list(config)

    # Check the event coincidence
    event_coincidence(
        args.input_file_lst, args.input_dir_magic, args.output_dir, config
    )

    logger.info("\nDone.")

    process_time = time.time() - start_time
    logger.info(f"\nProcess time: {process_time:.0f} [sec]\n")


if __name__ == "__main__":
    main()<|MERGE_RESOLUTION|>--- conflicted
+++ resolved
@@ -63,12 +63,7 @@
 import yaml
 from astropy import units as u
 from ctapipe.instrument import SubarrayDescription
-<<<<<<< HEAD
-
-from magicctapipe.io import (
-=======
 from magicctapipe.io import (   
->>>>>>> e9b059e2
     get_stereo_events,
     load_lst_dl1_data_file,
     load_magic_dl1_data_files,
