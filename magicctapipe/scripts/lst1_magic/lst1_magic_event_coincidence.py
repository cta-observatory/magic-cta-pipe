#!/usr/bin/env python
# coding: utf-8

"""
This script searches for coincident events from LST and MAGIC joint
observation data offline using their timestamps. It applies the
coincidence window to LST events, and checks the coincidence within
the time offset region specified in the configuration file. Since the
optimal time offset changes depending on the telescope distance along
the pointing direction, it is recommended to input one subrun file for
LST data, whose observation time is usually around 10 seconds so the
change of the distance is negligible.

The MAGIC standard stereo analysis discards the events when one of the
telescope images cannot survive the cleaning or fail to compute the DL1
parameters. However, it's possible to perform the stereo analysis if
LST sees these events. Thus, it checks the coincidence for each
telescope combination (e.g., LST1 + M1 and LST1 + M2) and keeps the
MAGIC events even if they do not have their MAGIC-stereo counterparts.

The MAGIC-stereo events, observed during the LST observation time
period but not coincident with any LST events, are also saved in the
output file, but they are not yet used for the high level analysis.

Unless there is any particular reason, please use the default half width
300 ns for the coincidence window, which is optimized to reduce the
accidental coincidence rate as much as possible by keeping the number of
actual coincident events.

Please note that the time offset depends on the date of observations
as summarized below:
* before June 12 2021: -3.1 us
* June 13 2021 to Feb 28 2023: -6.5 us
* March 10 2023 to March 30 2023: -76039.3 us
* April 13 2023 to August 2023: -25.1 us
* Sep 11 2023 to Nov 14 2023: -6.2 us
* Nov 15 2023: -1583.8 us
* Nov 16 2023 to Nov 30 2023: 118.8 us
* After Dec 1 2023: -3.2 us
By default, pre offset search is performed using large shower events.
The possible time offset is found among all possible combinations of
time offsets using those events. Finally, the time offset scan is performed
around the possible offset found by the pre offset search. Instead of that,
you can also define the offset scan range in the configuration file.

Usage per single LST data file (indicated if you want to do tests):
$ python lst1_magic_event_coincidence.py
--input-file-lst dl1/LST/dl1_LST.Run03265.0040.h5
--input-dir-magic dl1/MAGIC
(--input-dir_toff time_offset)
(--output-dir dl1_coincidence)
(--config-file config.yaml)

Broader usage:
This script is called automatically from the script "coincident_events.py".
If you want to analyse a target, this is the way to go. See this other script for more details.
"""

import argparse
import glob
import logging
import os
import sys
import time
from decimal import Decimal
from pathlib import Path

import numpy as np
import pandas as pd
import yaml
from astropy import units as u
from astropy.table import vstack
from ctapipe.instrument import SubarrayDescription
from ctapipe.io import read_table, write_table
from lstchain.io import HDF5_ZSTD_FILTERS
from lstchain.io.io import dl1_images_lstcam_key

from magicctapipe.io import (
    check_input_list,
    get_stereo_events,
    load_lst_dl1_data_file,
    load_magic_dl1_data_files,
    save_pandas_data_in_table,
    telescope_combinations,
)
from magicctapipe.utils import NO_COINCIDENT_EVENTS

__all__ = ["event_coincidence", "telescope_positions"]

logger = logging.getLogger(__name__)
logger.addHandler(logging.StreamHandler())
logger.setLevel(logging.INFO)

# The conversion factor from seconds to nanoseconds
SEC2NSEC = Decimal("1e9")

# The final digit of timestamps
TIME_ACCURACY = 100 * u.ns


def telescope_positions(config):
    """
    This function computes the telescope positions with respect to the array baricenter.
    The array can have any configuration, e.g.: M1+M2+LST1+LST2, the full MAGIC+LST array, etc.

    Parameters
    ----------
    config : dict
        Dictionary generated from an yaml file with information about the telescope IDs.

    Returns
    -------
    dict
        Dictionary with telescope positions in the baricenter reference frame of the adopted array.
    """

    # Telescope positions in meters in a generic reference frame:
    RELATIVE_POSITIONS = {
        "LST-1": [-70.930, -52.070, 43.00],
        "LST-2": [-35.270, 66.140, 32.00],
        "LST-3": [75.280, 50.490, 28.70],
        "LST-4": [30.910, -64.540, 32.00],
        "MAGIC-I": [-23.540, -191.750, 41.25],
        "MAGIC-II": [-94.05, -143.770, 42.42],
    }

    telescopes_in_use = {}
    tel_cp = config["mc_tel_ids"].copy()
    for k, v in tel_cp.copy().items():
        if v <= 0:
            # Here we remove the telescopes with ID (i.e. "v") <= 0 from the dictionary:
            tel_cp.pop(k)
        else:
            # Here we check if the telescopes "k" listed in the configuration file are indeed LSTs or MAGICs:
            if k in RELATIVE_POSITIONS.keys():
                telescopes_in_use[v] = RELATIVE_POSITIONS[k]
            else:
                raise Exception(
                    f"Telescope {k} not allowed in analysis. The telescopes allowed are LST-1, LST-2, LST-3, LST-4, MAGIC-I, and MAGIC-II."
                )

    average_xyz = np.array([RELATIVE_POSITIONS[k] for k in tel_cp.keys()]).mean(axis=0)
    TEL_POSITIONS = {}
    for k, v in telescopes_in_use.items():
        TEL_POSITIONS[k] = list(np.round(np.asarray(v) - average_xyz, 2)) * u.m
    return TEL_POSITIONS


def event_coincidence(
    input_file_lst, input_dir_magic, output_dir, config, input_dir_toff=None
):
    """
    Searches for coincident events from LST and MAGIC joint
    observation data offline using their timestamps.

    Parameters
    ----------
    input_file_lst : str
        Path to an input LST DL1 data file
    input_dir_magic : str
        Path to a directory where input MAGIC DL1 data files are stored
    output_dir : str
        Path to a directory where to save an output DL1 data file
    input_dir_toff : str
        Path to a directory where input timestamp data files are stored
    config : dict
        Configuration for the LST + MAGIC combined analysis
    """

    config_coinc = config["event_coincidence"]

    save_images = config.get("save_images", False)

    TEL_NAMES, _ = telescope_combinations(config)

    TEL_POSITIONS = telescope_positions(config)
    # Load the input LST DL1 data file
    logger.info(f"\nInput LST DL1 data file: {input_file_lst}")

    event_data_lst, subarray_lst = load_lst_dl1_data_file(input_file_lst)
    if save_images:
        l_image = read_table(input_file_lst, dl1_images_lstcam_key)

    if save_images:
        l_image = read_table(input_file_lst, dl1_images_lstcam_key)

    # Load the input MAGIC DL1 data files
    logger.info(f"\nInput MAGIC directory: {input_dir_magic}")

    event_data_magic, subarray_magic = load_magic_dl1_data_files(
        input_dir_magic, config
    )

    if save_images:
        input_files = glob.glob(f"{input_dir_magic}/dl1_*.h5")
        input_files.sort()

        m_image = []
        for input_file in input_files:
            m_image.append(read_table(input_file, "/events/dl1/image"))

        m_image = vstack(m_image)
        m1_image = m_image[m_image["tel_id"] == config["mc_tel_ids"]["MAGIC-I"]]
        m2_image = m_image[m_image["tel_id"] == config["mc_tel_ids"]["MAGIC-II"]]

    # Exclude the parameters non-common to LST and MAGIC data
    timestamp_type_lst = config_coinc["timestamp_type_lst"]
    logger.info(f"\nLST timestamp type: {timestamp_type_lst}")

    event_data_lst.rename(columns={timestamp_type_lst: "timestamp"}, inplace=True)

    params_lst = set(event_data_lst.columns) ^ set(["timestamp"])
    params_magic = set(event_data_magic.columns) ^ set(["time_sec", "time_nanosec"])
    params_non_common = list(params_lst ^ params_magic)

    event_data_lst.drop(params_non_common, axis=1, errors="ignore", inplace=True)
    event_data_magic.drop(params_non_common, axis=1, errors="ignore", inplace=True)
    
    # Prepare for the event coincidence
    window_half_width = config_coinc["window_half_width"]
    logger.info(f"\nCoincidence window half width: {window_half_width}")
    
    window_half_width = u.Quantity(window_half_width).to("ns")
    window_half_width = u.Quantity(window_half_width.round(), dtype=int)
    pre_offset_search = False
    if (
        "pre_offset_search" in config_coinc
    ):  # looking for the boolean value of pre_offset_search in the configuration file
        pre_offset_search = config_coinc["pre_offset_search"]

    if pre_offset_search:
        logger.info("\nPre offset search will be performed.")
        n_pre_offset_search_events = config_coinc[
            "n_pre_offset_search_events"
        ]  # n_pre_offset_search_events is the number of events used to estimate the time offset. Around 100 events may be enough
    else:
        logger.info("\noffset scan range defined in the config file will be used.")
        offset_start = u.Quantity(config_coinc["time_offset"]["start"])
        offset_stop = u.Quantity(config_coinc["time_offset"]["stop"])

    event_data = pd.DataFrame()
    features = pd.DataFrame()

    profiles = pd.DataFrame(data={"time_offset": []})

    # Arrange the LST timestamps. They are stored in the UNIX format in
    # units of seconds with 17 digits, 10 digits for the integral part
    # and 7 digits for the fractional part (up to 100 ns order). For the
    # coincidence search, however, it is too long to precisely find
    # coincident events if we keep using the default data type "float64"
    # due to the rounding issue. Thus, here we scale the timestamps to
    # the units of nanoseconds and then use the "int64" type, which can
    # keep a value up to ~20 digits. In order to precisely scale the
    # timestamps, here we use the `Decimal` module.

    timestamps_lst = [Decimal(str(time)) for time in event_data_lst["timestamp"]]
    timestamps_lst = np.array(timestamps_lst) * SEC2NSEC
    timestamps_lst = u.Quantity(timestamps_lst, unit="ns", dtype=int)
    timestamps_lst_arr = []
    timestamps_lst_arr = [timestamps_lst, timestamps_lst]

    # Loop over every telescope combination
    tel_id_m1 = config["mc_tel_ids"]["MAGIC-I"]
    tel_id_m2 = config["mc_tel_ids"]["MAGIC-II"]
    tel_ids = [tel_id_m1, tel_id_m2]

    for tel_id in tel_ids:
        tel_name = TEL_NAMES[tel_id]
        df_magic = event_data_magic.query(f"tel_id == {tel_id}").copy()

	# Arrange the MAGIC timestamps as same as the LST timestamps
        seconds = np.array([Decimal(str(time)) for time in df_magic["time_sec"]])
        nseconds = np.array([Decimal(str(time)) for time in df_magic["time_nanosec"]])
        timestamps_magic = seconds * SEC2NSEC + nseconds

        if input_dir_toff is not None:
           files_toff = glob.glob(f"{input_dir_toff}/*M{str(tel_id - 1)}*_detail.npy")
           for i, file_toff in enumerate(files_toff): #files_toff:
               file_npy = np.load(file_toff)
               if i == 0:
                   file_npy_ = file_npy
               else:
                   file_npy_ = np.hstack([file_npy, file_npy_])

           df_toff = pd.DataFrame(
               file_npy_.T, columns=["timestamp", "toff1", "n"]
           )

           timestamps_magic_min, timestamps_magic_max = (
               float(min(timestamps_magic)) / 1e9,
               float(max(timestamps_magic)) / 1e9,
           )
           df_toff = df_toff.query(
               "@timestamps_magic_min<timestamp<@timestamps_magic_max"
           )
           t_plus = df_toff["timestamp"].values
           time_offset_plus = df_toff["toff1"].values
           n_coinc_plus = df_toff["n"].values
           select = n_coinc_plus > 7
           x = t_plus[select]
           t0 = min(x)
           x = x - t0
           y = time_offset_plus[select]
           popt = np.polyfit(x, y, 1)
           zero_offset = popt[1]  # sec
           drift_speed = popt[0]  # sec/sec
  
           df_magic["time_sec_sum"] = (
               df_magic["time_sec"] + df_magic["time_nanosec"] * 1e-9 - t0
           )
           df_magic["time_shift"] = df_magic["time_sec_sum"] + (
               zero_offset + df_magic["time_sec_sum"] * drift_speed
           )
           seconds = np.array([Decimal(str(time)) for time in df_magic["time_shift"]])
 
           timestamps_magic = seconds * SEC2NSEC
 
           t0_sec = [Decimal(str(time)) for time in [t0]]
           t0_sec = np.array(t0_sec) * SEC2NSEC
           t0_sec = u.Quantity(t0_sec, unit="ns", dtype=int)
  
        timestamps_lst = timestamps_lst_arr[tel_id - 2] - t0_sec
        timestamps_magic = u.Quantity(timestamps_magic, unit="ns", dtype=int)

        df_magic["timestamp"] = timestamps_magic.to_value("s")
        df_magic.drop(["time_sec", "time_nanosec"], axis=1, inplace=True)

        # Pre offset search is performed to define the offset scan region.
        # First, N events are extracted from largest intensity events for LST and
        # MAGIC. Then, it counts the number of coincident events within a defined
        # window after shifting all possible combinations (N x N) of time offsets.
        if pre_offset_search:
            logger.info(
                "\nPre offset search using large-intensity shower events is ongoing..."
            )

            logger.info(
                f"\nExtracting the {tel_name} events taken when LST observed for pre offset search..."
            )

            time_lolim = timestamps_lst[0] - window_half_width
            time_uplim = timestamps_lst[-1] + window_half_width
            cond_lolim = timestamps_magic >= time_lolim
            cond_uplim = timestamps_magic <= time_uplim

            mask_lst_obs_window = np.logical_and(cond_lolim, cond_uplim)
            n_events_magic = np.count_nonzero(mask_lst_obs_window)

            if n_events_magic == 0:
                logger.info(f"--> No {tel_name} events are found. Skipping...")
                continue

            logger.info(f"--> {n_events_magic} events are found.")

            # Extract indexes of MAGIC large shower events
            index_large_intensity_magic = np.argsort(
                df_magic["intensity"][mask_lst_obs_window]
            )[::-1][:n_pre_offset_search_events]

            # If LST/MAGIC observations are not completely overlapped, only small
            # numbers of MAGIC events are left for the pre offset search.
            # To find large-intensity showers within the same time window,
            # time cut around MAGIC observations is applied to the LST data set.
            time_lolim = timestamps_magic[mask_lst_obs_window][0] - window_half_width
            time_uplim = timestamps_magic[mask_lst_obs_window][-1] + window_half_width

            cond_lolim = timestamps_lst >= time_lolim
            cond_uplim = timestamps_lst <= time_uplim

            mask_magic_obs_window = np.logical_and(cond_lolim, cond_uplim)

            if np.count_nonzero(mask_magic_obs_window) == 0:
                logger.info(
                    f"\nNo LST events are found around {tel_name} events. Skipping..."
                )
                continue

            # Extract indexes of LST large shower events
            index_large_intensity_lst = np.argsort(
                event_data_lst["intensity"][mask_magic_obs_window]
            )[::-1][:n_pre_offset_search_events]

            # Crate an array of all combinations of [MAGIC timestamp, LST timestamp]
            timestamps_magic_lst_combination = np.array(
                np.meshgrid(
                    timestamps_magic[mask_lst_obs_window][
                        index_large_intensity_magic
                    ].value,
                    timestamps_lst[mask_magic_obs_window][
                        index_large_intensity_lst
                    ].value,
                )
            ).reshape(2, -1)

            # Compute all combinations of time offset between MAGIC and LST
            time_offsets_pre_search = (
                timestamps_magic_lst_combination[0]
                - timestamps_magic_lst_combination[1]
            )

            time_offsets_pre_search = u.Quantity(
                time_offsets_pre_search.round(), unit="ns", dtype=int
            )
 
            n_coincidences_pre_search = [
                np.sum(
                    np.abs(time_offsets_pre_search - time_offset).value
                    < window_half_width.value
                )
                for time_offset in time_offsets_pre_search
            ]

            n_coincidences_pre_search = np.array(n_coincidences_pre_search)

            offset_at_max_pre_search = time_offsets_pre_search[
                n_coincidences_pre_search == n_coincidences_pre_search.max()
            ].mean()
            offset_at_max_pre_search = offset_at_max_pre_search.to("us").round(1)
 
            logger.info(
                f"\nPre offset search finds {offset_at_max_pre_search} as a possible offset"
            )

            # offset scan region is defined as 3 x half window width
            # around the offset_at_max to cover "full window width" which will
            # be used to compute weighted average of the time offset
            offset_start = offset_at_max_pre_search - 3 * window_half_width
            offset_stop = offset_at_max_pre_search + 3 * window_half_width

        logger.info("\nTime offsets scan region:")
        logger.info(f"  start: {offset_start.to('us').round(1)}")
        logger.info(f"  stop: {offset_stop.to('us').round(1)}")

        time_offsets = np.arange(
            start=offset_start.to_value("ns").round(),
            stop=offset_stop.to_value("ns").round(),
            step=TIME_ACCURACY.to_value("ns").round(),
        )

        time_offsets = u.Quantity(time_offsets.round(), unit="ns", dtype=int)

        # Extract the MAGIC events taken when LST observed
        logger.info(f"\nExtracting the {tel_name} events taken when LST observed...")

        time_lolim = timestamps_lst[0] + time_offsets[0] - window_half_width
        time_uplim = timestamps_lst[-1] + time_offsets[-1] + window_half_width
        cond_lolim = timestamps_magic >= time_lolim
        cond_uplim = timestamps_magic <= time_uplim

        mask = np.logical_and(cond_lolim, cond_uplim)
        n_events_magic = np.count_nonzero(mask)

        if n_events_magic == 0:
            logger.info(f"--> No {tel_name} events are found. Skipping...")
            continue

        logger.info(f"--> {n_events_magic} events are found.")

        df_magic = df_magic.iloc[mask]
        timestamps_magic = timestamps_magic[mask]

                # Start checking the event coincidence. The time offsets and the
                # coincidence window are applied to the LST events, and the
                # MAGIC events existing in the window, including the edges, are
                # recognized as the coincident events. At first, we scan the
                # number of coincident events in each time offset and find the
                # offset maximizing the number of events. Then, we calculate the
                # average offset weighted by the number of events around the
                # maximizing offset. Finally, we again check the coincidence at
                # the average offset and then keep the coincident events.

        n_coincidences = []

        logger.info("\nChecking the event coincidence...")

        for time_offset in time_offsets:
            times_lolim = timestamps_lst + time_offset - window_half_width
            times_uplim = timestamps_lst + time_offset + window_half_width

            cond_lolim = timestamps_magic.value >= times_lolim[:, np.newaxis].value
            cond_uplim = timestamps_magic.value <= times_uplim[:, np.newaxis].value

            mask = np.logical_and(cond_lolim, cond_uplim)
            n_coincidence = np.count_nonzero(mask)

            logger.info(
                f"time offset: {time_offset.to('us'):.1f} --> {n_coincidence} events"
            )

            n_coincidences.append(n_coincidence)

        if not any(n_coincidences):
            logger.info("\nNo coincident events are found. Skipping...")
            continue

        n_coincidences = np.array(n_coincidences)

        # Sometimes there are more than one time offset maximizing the
        # number of coincidences, so here we calculate the mean of them
        offset_at_max = time_offsets[n_coincidences == n_coincidences.max()].mean()

        # The half width of the average region is defined as the "full"
        # width of the coincidence window, since the width of the
        # coincidence distribution becomes larger than that of the
        # coincidence window due to the uncertainty of the timestamps
        offset_lolim = offset_at_max - 2 * window_half_width
        offset_uplim = offset_at_max + 2 * window_half_width

        cond_lolim = time_offsets >= np.round(offset_lolim)
        cond_uplim = time_offsets <= np.round(offset_uplim)

        mask = np.logical_and(cond_lolim, cond_uplim)

        average_offset = np.average(time_offsets[mask], weights=n_coincidences[mask])
        average_offset = u.Quantity(average_offset.round(), dtype=int)

        logger.info(f"\nAverage offset: {average_offset.to('us'):.3f}")

        # Check again the coincidence at the average offset
        times_lolim = timestamps_lst + average_offset - window_half_width
        times_uplim = timestamps_lst + average_offset + window_half_width

        cond_lolim = timestamps_magic.value >= times_lolim[:, np.newaxis].value
        cond_uplim = timestamps_magic.value <= times_uplim[:, np.newaxis].value

        mask = np.logical_and(cond_lolim, cond_uplim)

        n_events_at_avg = np.count_nonzero(mask)
        percentage = 100 * n_events_at_avg / n_events_magic

        logger.info(f"--> Number of coincident events: {n_events_at_avg}")
        logger.info(f"--> Fraction over the {tel_name} events: {percentage:.1f}%")

        # Keep only the LST events coincident with the MAGIC events,
        # and assign the MAGIC observation and event IDs to them
        indices_lst, indices_magic = np.where(mask)

        multi_indices_magic = df_magic.iloc[indices_magic].index
        obs_ids_magic = multi_indices_magic.get_level_values("obs_id_magic")
        event_ids_magic = multi_indices_magic.get_level_values("event_id_magic")

        df_lst = event_data_lst.iloc[indices_lst].copy()
        df_lst["obs_id_magic"] = obs_ids_magic
        df_lst["event_id_magic"] = event_ids_magic
        df_lst.reset_index(inplace=True)
        df_lst.set_index(["obs_id_magic", "event_id_magic", "tel_id"], inplace=True)

        # Assign also the LST observation and event IDs to the MAGIC
        # events coincident with the LST events
        obs_ids_lst = df_lst["obs_id_lst"].to_numpy()
        event_ids_lst = df_lst["event_id_lst"].to_numpy()

        df_magic.loc[multi_indices_magic, "obs_id_lst"] = obs_ids_lst
        df_magic.loc[multi_indices_magic, "event_id_lst"] = event_ids_lst

        # Arrange the data frames
        coincidence_id = "1" + str(tel_id)  # Combination of the telescope IDs

        if input_dir_toff is not None:
            df_magic["timestamp"] = df_magic["timestamp"] + t0

        df_feature = pd.DataFrame(
            data={
                "coincidence_id": [int(coincidence_id)],
                "window_half_width": [window_half_width.to_value("ns")],
                "unix_time": [df_lst["timestamp"].mean()],
                "pointing_alt_lst": [df_lst["pointing_alt"].mean()],
                "pointing_az_lst": [df_lst["pointing_az"].mean()],
                "pointing_alt_magic": [df_magic["pointing_alt"].mean()],
                "pointing_az_magic": [df_magic["pointing_az"].mean()],
                "average_offset": [average_offset.to_value("us")],
                "n_coincidence": [n_events_at_avg],
                "n_events_magic": [n_events_magic],
            }
        )

        df_profile = pd.DataFrame(
            data={
                "time_offset": time_offsets.to_value("us").round(1),
                f"n_coincidence_tel{coincidence_id}": n_coincidences,
            }
        )

        event_data = pd.concat([event_data, df_lst, df_magic])
        features = pd.concat([features, df_feature])
        profiles = profiles.merge(df_profile, on="time_offset", how="outer")
        profiles = profiles.sort_values("time_offset")

    if event_data.empty:
<<<<<<< HEAD
            logger.info("\nNo coincident events are found. Exiting...")
            sys.exit()
=======
        logger.info("\nNo coincident events are found. Exiting...")
        sys.exit(NO_COINCIDENT_EVENTS)
>>>>>>> 7e1f55dd

    event_data.sort_index(inplace=True)
    event_data.drop_duplicates(inplace=True)
    if input_dir_toff is not None:
        event_data.drop(["time_sec_sum", "time_shift"], axis=1, inplace=True)

    # It sometimes happen that even if it is a MAGIC-stereo event, only
    # M1 or M2 event is coincident with a LST event. In that case we
    # keep both M1 and M2 events, since they are recognized as the same
    # shower event by the MAGIC-stereo hardware trigger.

    # We also keep the MAGIC-stereo events not coincident with any LST
    # events, since the stereo reconstruction is still feasible, but not
    # yet used for the high level analysis.

    group_mean = event_data.groupby(["obs_id_magic", "event_id_magic"]).mean()

    event_data["obs_id"] = group_mean["obs_id_lst"]
    event_data["event_id"] = group_mean["event_id_lst"]

    indices = event_data[event_data["obs_id"].isna()].index

    event_data.loc[indices, "obs_id"] = indices.get_level_values("obs_id_magic")
    event_data.loc[indices, "event_id"] = indices.get_level_values("event_id_magic")

    event_data.reset_index(inplace=True)
    event_data.set_index(["obs_id", "event_id", "tel_id"], inplace=True)
    event_data.sort_index(inplace=True)

    event_data = get_stereo_events(event_data, config)
    event_data.reset_index(inplace=True)

    event_data = event_data.astype({"obs_id": int, "event_id": int})

    # Save the data in an output file
    if os.path.splitext(output_dir)[1] == ".h5":
        Path(os.path.dirname(output_dir)).mkdir(exist_ok=True, parents=True)
        output_file = output_dir

    else:
        Path(output_dir).mkdir(exist_ok=True, parents=True)

        input_file_name = Path(input_file_lst).name

        output_file_name = input_file_name.replace("LST", "MAGIC_LST")
        output_file = f"{output_dir}/{output_file_name}"

    save_pandas_data_in_table(
        event_data, output_file, group_name="/events", table_name="parameters", mode="w"
    )

    save_pandas_data_in_table(
        features, output_file, group_name="/coincidence", table_name="feature", mode="a"
    )

    save_pandas_data_in_table(
        profiles, output_file, group_name="/coincidence", table_name="profile", mode="a"
    )
    if save_images:
        iimage = [["LST-1", l_image], ["MAGIC-I", m1_image], ["MAGIC-II", m2_image]]
        for name, image in iimage:
            tel_id = config["mc_tel_ids"][name]
            # first we need to prune the table to keep only the images corresponding to stereo events
            mask = np.zeros(len(image), dtype=bool)
            tag = "lst" if name == "LST-1" else "magic"
            obs_evt_ids = event_data.query(f"tel_id=={tel_id}")[
                [f"obs_id_{tag}", f"event_id_{tag}"]
            ].to_numpy()
            for obs_id, evt_id in obs_evt_ids:
                this_mask = np.logical_and(
                    image["obs_id"] == obs_id, image["event_id"] == evt_id
                )
                mask = np.logical_or(mask, this_mask)
            logger.info(f"found {sum(mask)} images of {name}")
            write_table(
                image[mask],
                output_file,
                f"/events/dl1/image_{tel_id}",
                overwrite=True,
                filters=HDF5_ZSTD_FILTERS,
            )

    if save_images:
        iimage = [["LST-1", l_image], ["MAGIC-I", m1_image], ["MAGIC-II", m2_image]]
        for name, image in iimage:
            tel_id = config["mc_tel_ids"][name]
            # first we need to prune the table to keep only the images corresponding to stereo events
            mask = np.zeros(len(image), dtype=bool)
            tag = "lst" if name == "LST-1" else "magic"
            obs_evt_ids = event_data.query(f"tel_id=={tel_id}")[
                [f"obs_id_{tag}", f"event_id_{tag}"]
            ].to_numpy()
            for obs_id, evt_id in obs_evt_ids:
                this_mask = np.logical_and(
                    image["obs_id"] == obs_id, image["event_id"] == evt_id
                )
                mask = np.logical_or(mask, this_mask)
            logger.info(f"found {sum(mask)} images of {name}")
            write_table(
                image[mask],
                output_file,
                f"/events/dl1/image_{tel_id}",
                overwrite=True,
                filters=HDF5_ZSTD_FILTERS,
            )

    # Create the subarray description with the telescope coordinates
    # relative to the center of the LST and MAGIC positions
    tel_descriptions = {}
    for k, v in TEL_NAMES.items():
        if v[:3] == "LST":
            tel_descriptions[k] = subarray_lst.tel[k]
        elif v[:5] == "MAGIC":
            tel_descriptions[k] = subarray_magic.tel[k]
        else:
            raise Exception(
                f"{v} is not a valid telescope name (check the config file). Only MAGIC and LST telescopes can be analyzed --> Valid telescope names are LST-[1-4] and MAGIC-[I-II] "
            )

    subarray_lst_magic = SubarrayDescription(
        "LST-MAGIC-Array", TEL_POSITIONS, tel_descriptions
    )

    # Save the subarray description
    subarray_lst_magic.to_hdf(output_file)

    logger.info(f"\nOutput file: {output_file}")


def main():
    """Main function."""

    start_time = time.time()

    parser = argparse.ArgumentParser()

    parser.add_argument(
        "--input-file-lst",
        "-l",
        dest="input_file_lst",
        type=str,
        required=True,
        help="Path to an input LST DL1 data file",
    )

    parser.add_argument(
        "--input-dir-magic",
        "-m",
        dest="input_dir_magic",
        type=str,
        required=True,
        help="Path to a directory where input MAGIC DL1 data files are stored",
    )

    parser.add_argument(
        "--output-dir",
        "-o",
        dest="output_dir",
        type=str,
        default="./data",
        help="Path to a directory where to save an output DL1 data file",
    )

    parser.add_argument(
        "--config-file",
        "-c",
        dest="config_file",
        type=str,
        default="./config.yaml",
        help="Path to a configuration file",
    )

    parser.add_argument(
        "--input-dir_toff",
        "-t",
        dest="input_dir_toff",
        type=str,
        default=None,
        help="Path to a directory where input time offset npy files",
    )

    args = parser.parse_args()

    with open(args.config_file, "rb") as f:
        config = yaml.safe_load(f)

    # Checking if the input telescope list is properly organized:
    check_input_list(config)

    # Check the event coincidence
    event_coincidence(
        args.input_file_lst,
        args.input_dir_magic,
        args.output_dir,
        config,
        args.input_dir_toff,
    )

    logger.info("\nDone.")

    process_time = time.time() - start_time
    logger.info(f"\nProcess time: {process_time:.0f} [sec]\n")


if __name__ == "__main__":
    main()<|MERGE_RESOLUTION|>--- conflicted
+++ resolved
@@ -587,13 +587,8 @@
         profiles = profiles.sort_values("time_offset")
 
     if event_data.empty:
-<<<<<<< HEAD
-            logger.info("\nNo coincident events are found. Exiting...")
-            sys.exit()
-=======
         logger.info("\nNo coincident events are found. Exiting...")
         sys.exit(NO_COINCIDENT_EVENTS)
->>>>>>> 7e1f55dd
 
     event_data.sort_index(inplace=True)
     event_data.drop_duplicates(inplace=True)
