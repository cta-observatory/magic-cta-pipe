--- conflicted
+++ resolved
@@ -186,27 +186,6 @@
 
     hdus = fits.HDUList([fits.PrimaryHDU()])
 
-    # Create an event HDU
-    logger.info("\nCreating an event HDU...")
-
-    event_hdu = create_event_hdu(event_table, on_time, deadc, **config_dl3)
-
-    hdus.append(event_hdu)
-
-    # Create a GTI table
-    logger.info("Creating a GTI HDU...")
-
-    gti_hdu = create_gti_hdu(event_table)
-
-    hdus.append(gti_hdu)
-
-    # Create a pointing table
-    logger.info("Creating a pointing HDU...")
-
-    pnt_hdu = create_pointing_hdu(event_table)
-
-    hdus.append(pnt_hdu)
-
     # Interpolate the effective area
     logger.info("\nInterpolating the effective area...")
     if len(irf_data["grid_points"]) > 2:
@@ -401,8 +380,6 @@
 
         event_table = event_table[mask_gh]
 
-<<<<<<< HEAD
-=======
     if len(event_table) == 0:
         logger.info("\nNo events surviving gammaness cut. Exiting...")
         exit(NO_DL2_GAMMANESS_CUT)
@@ -438,7 +415,6 @@
     if "rad_max" in irf_data:
         hdus.append(rad_max_hdu)
 
->>>>>>> 0d55d9e8
     # Save the data in an output file
     Path(output_dir).mkdir(exist_ok=True, parents=True)
 
