--- conflicted
+++ resolved
@@ -215,16 +215,7 @@
     Here we read the config_auto_MCP.yaml file and call the functions defined above.
     """
 
-<<<<<<< HEAD
-    parser = argparse.ArgumentParser()
-    parser.add_argument(
-        "--config-file",
-        "-c",
-        dest="config_file",
-        type=str,
-        default="./config_auto_MCP.yaml",
-        help="Path to a configuration file",
-    )
+    parser = argparse.ArgumentParser()   
     parser.add_argument(
         "--dense_MC_sources",
         "-d",
@@ -233,22 +224,13 @@
         help="File with name of sources to be processed with the dense MC train line",
     )
 
-
     args = parser.parse_args()
     dense_list = []
     if args.dense_list is not None:
         with open(args.dense_list) as d:
             dense_list = d.readlines()
 
-
-    with open(
-        args.config_file, "rb"
-    ) as f:  # "rb" mode opens the file in binary format for reading
-        config = yaml.safe_load(f)
-
-=======
     config = auto_MCP_parse_config()
->>>>>>> 6ab9dca0
     target_dir = Path(config["directories"]["workspace_dir"])
     RF_dir = config["directories"]["RF"]
     env_name = config["general"]["env_name"]
