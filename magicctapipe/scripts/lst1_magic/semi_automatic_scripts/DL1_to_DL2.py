--- conflicted
+++ resolved
@@ -91,11 +91,8 @@
                     file.write(f"{Run}\n")
 
 
-<<<<<<< HEAD
-def bash_DL1Stereo_to_DL2(target_dir, source, env_name, cluster, RF_dir, df_LST, dense_list):
-=======
-def bash_DL1Stereo_to_DL2(target_dir, source, env_name, cluster, RF_dir, df_LST, MC_v):
->>>>>>> 20902b74
+
+def bash_DL1Stereo_to_DL2(target_dir, source, env_name, cluster, RF_dir, df_LST, MC_v, dense_list):
     """
     This function generates the bashscript for running the DL1Stereo to DL2 analisys.
 
@@ -113,13 +110,10 @@
         Path to the RFs
     df_LST : :class:`pandas.DataFrame`
         Dataframe collecting the LST1 runs (produced by the create_LST_table script)
-<<<<<<< HEAD
+    MC_v : str
+        Version of MC processing
     dense_list : list
         List of sources that use the dense MC training line
-=======
-    MC_v : str
-        Version of MC processing
->>>>>>> 20902b74
     """
     if cluster != "SLURM":
         logger.warning(
@@ -144,14 +138,10 @@
             nsb = file.split("/")[-1].split("_")[-1][:3]
             period = file.split("/")[-1].split("_")[0]
             dec = df_LST[df_LST.source == source].iloc[0]["MC_dec"]
-<<<<<<< HEAD
-            RFdir = f"{RF_dir}/{p}/NSB{nsb}/dec_{dec}/"
-            if source in dense_list:
-                RFdir = f"{RF_dir}/{p}/NSB{nsb}/dec_{dec}_high_density/"
-=======
             dec = str(dec).replace(".", "")
             RFdir = f"{RF_dir}/{period}/NSB{nsb}/{MC_v}/dec_{dec}/"
->>>>>>> 20902b74
+            if source in dense_list:
+                RFdir = f"{RF_dir}/{period}/NSB{nsb}/{MC_v}/dec_{dec}_high_density/"
             if (not os.path.isdir(RFdir)) or (len(os.listdir(RFdir)) == 0):
                 continue
             slurm = slurm_lines(
@@ -267,18 +257,11 @@
             ST_end,
         )
 
-<<<<<<< HEAD
-        bash_DL1Stereo_to_DL2(target_dir, source_name, env_name, cluster, RF_dir, dense_list)
-        list_of_stereo_scripts = np.sort(glob.glob(f"{source_name}_DL1_to_DL2*.sh"))
-        print(list_of_stereo_scripts)
-        if len(list_of_stereo_scripts) < 1:
-=======
         bash_DL1Stereo_to_DL2(
-            target_dir, source_name, env_name, cluster, RF_dir, df_LST, MC_v
+          target_dir, source_name, env_name, cluster, RF_dir, df_LST, MC_v, dense_list
         )
         list_of_dl2_scripts = np.sort(glob.glob(f"{source_name}_DL1_to_DL2*.sh"))
         if len(list_of_dl2_scripts) < 1:
->>>>>>> 20902b74
             logger.warning(f"No bash scripts for {source_name}")
             continue
         launch_jobs = ""
