"""
This script creates the lists of MAGIC and LST runs (date and run number) from a dataframe in the .h5 format for a specific time range (or specific dates).
"""

import argparse
import os
from datetime import datetime

import joblib
import numpy as np
import pandas as pd
import yaml

from magicctapipe.io import resource_file

__all__ = ["split_lst_date", "magic_date", "clear_files", "list_run"]


def split_lst_date(df):

    """
    This function appends to the provided dataframe, which contains the LST date as YYYYMMDD in one of the columns, four new columns: the LST year, month and day and the date as YYYY-MM-DD

    Parameters
    ----------
    df : :class:`pandas.DataFrame`
        Dataframe of the joint MAGIC+LST-1 observations based on the .h5 table.

    Returns
    -------
    :class:`pandas.DataFrame`
        The input dataframe with four added columns.
    """

    date = df["DATE"]
    df["YY_LST"] = date.str[:4]
    df["MM_LST"] = date.str[4:6]
    df["DD_LST"] = date.str[6:8]
    df["date_LST"] = df["YY_LST"] + "-" + df["MM_LST"] + "-" + df["DD_LST"]
    return df


def magic_date(df):

    """
    This function appends to the provided dataframe (which contains the LST date, year, month and day) a column with the MAGIC dates (in the YYYYMMDD format).

    Parameters
    ----------
    df : :class:`pandas.DataFrame`
        Dataframe of the joint MAGIC+LST-1 observations based on the .h5 table.

    Returns
    -------
    :class:`pandas.DataFrame`
        The input dataframe with an added column.
    """

    date_lst = pd.to_datetime(df["DATE"], format="%Y%m%d")
    delta = pd.Timedelta("1 day")
    date_magic = date_lst + delta
    date_magic = date_magic.dt.strftime("%Y%m%d")
    df["date_MAGIC"] = date_magic
    return df


def clear_files(source_in, source_out, df_LST, df_MAGIC1, df_MAGIC2, allowed_M_tels):

    """
    This function deletes any file named XXXX_LST_runs.txt and XXXX_MAGIC_runs.txt from the working directory.

    Parameters
    ----------
    source_in : str
        Target name in the database. If None, it stands for all the sources observed in a pre-set time interval.
    source_out : str
        Name tag for the target. Used only if source_in is not None.
    df_LST : :class:`pandas.DataFrame`
        LST-1 dataframe of the joint MAGIC+LST-1 observations.
    df_MAGIC1 : :class:`pandas.DataFrame`
        MAGIC-1 dataframe of the joint MAGIC+LST-1 observations.
    df_MAGIC2 : :class:`pandas.DataFrame`
        MAGIC-2 dataframe of the joint MAGIC+LST-1 observations.
    allowed_M_tels : list
        MAGIC telescopes allowed in the analysis.
    """

    source_list = []
    if source_in is None and allowed_M_tels == [1, 2]:
        source_list = np.intersect1d(
            np.intersect1d(np.unique(df_LST["source"]), np.unique(df_MAGIC1["source"])),
            np.unique(df_MAGIC2["source"]),
        )
    elif source_in is None and allowed_M_tels == [1]:
        source_list = np.intersect1d(
            np.unique(df_LST["source"]), np.unique(df_MAGIC1["source"])
        )
    elif source_in is None and allowed_M_tels == [2]:
        source_list = np.intersect1d(
            np.unique(df_LST["source"]), np.unique(df_MAGIC2["source"])
        )
    else:
        source_list.append(source_out)

    joblib.dump(source_list, "list_sources.dat")
    print("Cleaning pre-existing *_LST_runs.txt and *_MAGIC_runs.txt files")
    for source_name in source_list:
        file_list = [
            f"{source_name}_LST_runs.txt",
            f"{source_name}_MAGIC_runs.txt",
        ]  # The order here must be LST before MAGIC!
        for j in file_list:
            if os.path.isfile(j):
                os.remove(j)
                print(f"{j} deleted.")


def list_run(
    source_in,
    source_out,
    df,
    skip_LST,
    skip_MAGIC,
    is_LST,
    allowed_M_tels,
    M1_run_list=None,
):

    """
    This function creates the *_MAGIC_runs.txt and *_LST_runs.txt files, which contain the list of runs (with corresponding dates) to be processed for a given source.

    Parameters
    ----------
    source_in : str or None
        Name of the source in the database of joint observations. If None, it will process all sources for the given time range.
    source_out : str
        Name of the source to be used in the output file name. Useful only if source_in != None.
    df : :class:`pandas.DataFrame`
        Dataframe of the joint MAGIC+LST-1 observations.
    skip_LST : list
        List of the LST runs to be ignored.
    skip_MAGIC : list
        List of the MAGIC runs to be ignored.
    is_LST : bool
        If you are looking for LST runs, set it to True. For MAGIC set False.
    allowed_M_tels : list
        MAGIC telescopes allowed in the analysis.
    M1_run_list : list
        If you are looking for MAGIC runs, pass the list of MAGIC-1 runs here, and the MAGIC-2 database as df.
        If the analysis concerns both MAGIC, only the runs both in the list and in the data frame
        (i.e., stereo MAGIC observations) will be saved in the output txt files.
        If mono MAGIC data are to be processed, they should be provided as a df, and M1_run_list will then be ignored.
    """

    source_list = []
    if source_in is None:
        source_list = np.unique(df["source"])

    else:
        source_list.append(source_out)

    for source_name in source_list:

        file_list = [
            f"{source_name}_LST_runs.txt",
            f"{source_name}_MAGIC_runs.txt",
        ]  # The order here must be LST before MAGIC!

        run_listed = []
        if source_in is None:
            df_source = df[df["source"] == source_name]
            print("Source: ", source_name)
        else:
            df_source = df[df["source"] == source_in]
            print("Source: ", source_in)

        if is_LST:
            print("Finding LST runs...")
            if len(df_source) == 0:
                print("NO LST run found. Exiting...")
                continue
            LST_run = df_source["LST1_run"].tolist()  # List with runs as strings
            LST_date = df_source["date_LST"].tolist()
            for k in range(len(df_source)):
                if np.isnan(LST_run[k]):
                    continue

                if (int(LST_run[k]) in skip_LST) or (int(LST_run[k]) in run_listed):
                    continue

                with open(file_list[0], "a+") as f:
                    f.write(
                        f"{LST_date[k].replace('-','_')},{str(LST_run[k]).lstrip('0')}\n"
                    )
                run_listed.append(int(LST_run[k]))

        if not is_LST:
            print("Finding MAGIC runs...")
            if len(df_source) == 0:
                print("NO MAGIC run found. Exiting...")
                continue
            MAGIC_date = df_source["date_MAGIC"].tolist()
            M2_run = df_source["Run ID"].tolist()
            for k in range(len(df_source)):
                if np.isnan(M2_run[k]):
                    continue

                if (int(M2_run[k]) in skip_MAGIC) or (int(M2_run[k]) in run_listed):
                    continue
                if len(allowed_M_tels) == 2 and int(M2_run[k]) not in M1_run_list:
                    continue

                with open(file_list[1], "a+") as f:
                    f.write(
                        f"{MAGIC_date[k][0:4]}_{MAGIC_date[k][4:6]}_{MAGIC_date[k][6:8]},{int(M2_run[k])}\n"
                    )
                run_listed.append(int(M2_run[k]))


def main():

    """
    Main function
    """

    parser = argparse.ArgumentParser()

    parser.add_argument(
        "--config-file",
        "-c",
        dest="config_file",
        type=str,
        default="./config_auto_MCP.yaml",
        help="Path to a configuration file config_auto_MCP.yaml",
    )

    args = parser.parse_args()
    with open(
        args.config_file, "rb"
    ) as f:  # "rb" mode opens the file in binary format for reading
        config = yaml.safe_load(f)
    config_db = resource_file("database_config.yaml")

    with open(
        config_db, "rb"
    ) as fc:  # "rb" mode opens the file in binary format for reading
        config_dict = yaml.safe_load(fc)

    LST_h5 = config_dict["database_paths"]["LST"]
    LST_key = config_dict["database_keys"]["LST"]
    MAGIC_h5 = config_dict["database_paths"]["MAGIC"]
    MAGIC1_key = config_dict["database_keys"]["MAGIC-I"]
    MAGIC2_key = config_dict["database_keys"]["MAGIC-II"]
    source_in = config["data_selection"]["source_name_database"]
    source_out = config["data_selection"]["source_name_output"]
    allowed_M_tels = sorted(config["general"]["allowed_M_tels"])

    if (source_out is None) and (source_in is not None):
        source_out = source_in
    range = config["data_selection"]["time_range"]
    skip_LST = config["data_selection"]["skip_LST_runs"]
    skip_MAGIC = config["data_selection"]["skip_MAGIC_runs"]

    df_LST = pd.read_hdf(
        LST_h5,
        key=LST_key,
    )  # TODO: put this file in a shared folder
    df_LST.dropna(subset=["LST1_run"], inplace=True)
    df_LST = split_lst_date(df_LST)
    df_LST = df_LST.astype(
        {"YY_LST": int, "MM_LST": int, "DD_LST": int, "nsb": float, "LST1_run": int}
    )

    lstchain_version = config["general"]["LST_version"]

    processed_v = df_LST["processed_lstchain_file"].str.split("/").str[-3]

    mask = processed_v == lstchain_version
    df_LST = df_LST[mask]

    if source_in is None:
<<<<<<< HEAD
        df_LST.query(
            f'MAGIC_trigger=="L3T" & MAGIC_HV=="Nominal" & (MAGIC_stereo == {stereo} | MAGIC_stereo == "{stereo}") & perfect_match_time_min > 0.1 & error_code_nsb=="0"',
            inplace=True,
        )
    else:
        df_LST.query(
            f'source=="{source_in}"& MAGIC_trigger=="L3T" & MAGIC_HV=="Nominal" & (MAGIC_stereo == {stereo} | MAGIC_stereo == "{stereo}") & perfect_match_time_min > 0.1 & error_code_nsb=="0"',
            inplace=True,
        )
=======
        if len(allowed_M_tels) == 2:
            df_LST.query(
                'MAGIC_trigger=="L3T" & MAGIC_HV=="Nominal" & (MAGIC_stereo == True | MAGIC_stereo == "True") & error_code_nsb=="0"',
                inplace=True,
            )
        elif len(allowed_M_tels) == 1:
            df_LST.query(
                f'MAGIC_trigger=="L1_M{allowed_M_tels[0]}" & MAGIC_HV=="Nominal" & (MAGIC_stereo == False | MAGIC_stereo == "False") & error_code_nsb=="0"',
                inplace=True,
            )
    else:
        if len(allowed_M_tels) == 2:
            df_LST.query(
                f'source=="{source_in}" & MAGIC_trigger=="L3T" & MAGIC_HV=="Nominal" & (MAGIC_stereo == True | MAGIC_stereo == "True") & error_code_nsb=="0"',
                inplace=True,
            )
        elif len(allowed_M_tels) == 1:
            df_LST.query(
                f'source=="{source_in}" & MAGIC_trigger=="L1_M{allowed_M_tels[0]}" & MAGIC_HV=="Nominal" & (MAGIC_stereo == False | MAGIC_stereo == "False") & error_code_nsb=="0"',
                inplace=True,
            )
>>>>>>> 243f6462

    if range:
        min = str(config["data_selection"]["min"])
        max = str(config["data_selection"]["max"])
        min = datetime.strptime(min, "%Y_%m_%d")
        max = datetime.strptime(max, "%Y_%m_%d")
        lst = pd.to_datetime(df_LST["date_LST"].str.replace("_", "-"))
        df_LST["date"] = lst

        df_LST = df_LST[df_LST["date"] >= min]
        df_LST = df_LST[df_LST["date"] <= max]

    else:
        dates = config["data_selection"]["date_list"]
        df_LST = df_LST[df_LST["date_LST"].isin(dates)]

    df_LST = df_LST.reset_index()
    df_LST = df_LST.drop("index", axis=1)
    df_MAGIC1 = pd.read_hdf(
        MAGIC_h5,
        key=MAGIC1_key,
    )
    df_MAGIC2 = pd.read_hdf(
        MAGIC_h5,
        key=MAGIC2_key,
    )

    list_date_LST = np.unique(df_LST["date_LST"])
    list_date_LST_low = [int(sub.replace("-", "")) for sub in list_date_LST]

    df_MAGIC1 = df_MAGIC1[df_MAGIC1["DATE"].isin(list_date_LST_low)]
    df_MAGIC2 = df_MAGIC2[df_MAGIC2["DATE"].isin(list_date_LST_low)]

    clear_files(source_in, source_out, df_LST, df_MAGIC1, df_MAGIC2, allowed_M_tels)

    list_run(source_in, source_out, df_LST, skip_LST, skip_MAGIC, True, allowed_M_tels)

    df_MAGIC2 = magic_date(df_MAGIC2)
    df_MAGIC1 = magic_date(df_MAGIC1)

    M1_runs = df_MAGIC1["Run ID"].tolist()
    if len(allowed_M_tels) == 2 and (len(M1_runs) == 0) or (len(df_MAGIC2) == 0):
        print("NO MAGIC stereo run found. Exiting...")
        return

    df_MAGIC = df_MAGIC2 if 2 in allowed_M_tels else df_MAGIC1

    list_run(
        source_in,
        source_out,
        df_MAGIC,
        skip_LST,
        skip_MAGIC,
        False,
        allowed_M_tels,
        M1_runs,
    )


if __name__ == "__main__":
    main()<|MERGE_RESOLUTION|>--- conflicted
+++ resolved
@@ -279,39 +279,27 @@
     df_LST = df_LST[mask]
 
     if source_in is None:
-<<<<<<< HEAD
-        df_LST.query(
-            f'MAGIC_trigger=="L3T" & MAGIC_HV=="Nominal" & (MAGIC_stereo == {stereo} | MAGIC_stereo == "{stereo}") & perfect_match_time_min > 0.1 & error_code_nsb=="0"',
-            inplace=True,
-        )
-    else:
-        df_LST.query(
-            f'source=="{source_in}"& MAGIC_trigger=="L3T" & MAGIC_HV=="Nominal" & (MAGIC_stereo == {stereo} | MAGIC_stereo == "{stereo}") & perfect_match_time_min > 0.1 & error_code_nsb=="0"',
-            inplace=True,
-        )
-=======
         if len(allowed_M_tels) == 2:
             df_LST.query(
-                'MAGIC_trigger=="L3T" & MAGIC_HV=="Nominal" & (MAGIC_stereo == True | MAGIC_stereo == "True") & error_code_nsb=="0"',
+                'MAGIC_trigger=="L3T" & MAGIC_HV=="Nominal" & (MAGIC_stereo == True | MAGIC_stereo == "True") & perfect_match_time_min > 0.1 & error_code_nsb=="0"',
                 inplace=True,
             )
         elif len(allowed_M_tels) == 1:
             df_LST.query(
-                f'MAGIC_trigger=="L1_M{allowed_M_tels[0]}" & MAGIC_HV=="Nominal" & (MAGIC_stereo == False | MAGIC_stereo == "False") & error_code_nsb=="0"',
+                f'MAGIC_trigger=="L1_M{allowed_M_tels[0]}" & MAGIC_HV=="Nominal" & (MAGIC_stereo == False | MAGIC_stereo == "False") & perfect_match_time_min > 0.1 & error_code_nsb=="0"',
                 inplace=True,
             )
     else:
         if len(allowed_M_tels) == 2:
             df_LST.query(
-                f'source=="{source_in}" & MAGIC_trigger=="L3T" & MAGIC_HV=="Nominal" & (MAGIC_stereo == True | MAGIC_stereo == "True") & error_code_nsb=="0"',
+                f'source=="{source_in}" & MAGIC_trigger=="L3T" & MAGIC_HV=="Nominal" & (MAGIC_stereo == True | MAGIC_stereo == "True") & perfect_match_time_min > 0.1 & error_code_nsb=="0"',
                 inplace=True,
             )
         elif len(allowed_M_tels) == 1:
             df_LST.query(
-                f'source=="{source_in}" & MAGIC_trigger=="L1_M{allowed_M_tels[0]}" & MAGIC_HV=="Nominal" & (MAGIC_stereo == False | MAGIC_stereo == "False") & error_code_nsb=="0"',
+                f'source=="{source_in}" & MAGIC_trigger=="L1_M{allowed_M_tels[0]}" & MAGIC_HV=="Nominal" & (MAGIC_stereo == False | MAGIC_stereo == "False") & perfect_match_time_min > 0.1 & error_code_nsb=="0"',
                 inplace=True,
             )
->>>>>>> 243f6462
 
     if range:
         min = str(config["data_selection"]["min"])
