--- conflicted
+++ resolved
@@ -1,241 +1,233 @@
-"""
-Evaluates NSB level for a LST run (as a median over the NSB values for a subset of subruns)
-
-One txt file per run is created here: its content is a (date,run,NSB) n-tuple and its title contain an information about the NSB-bin to which the run belongs (according to the list of NSB values provided in the config file)
-
-Usage:
-$ LSTnsb (-c MCP_config) -i run -d date -l lstchain_config (-s N_subruns)
-"""
-import glob
-import logging
-
-import numpy as np
-import pandas as pd
-import yaml
-from lstchain.image.modifier import calculate_noise_parameters
-from magicctapipe.io import resource_file
-
-from magicctapipe.utils import auto_MCP_parser
-
-__all__ = ["nsb"]
-
-logger = logging.getLogger(__name__)
-logger.addHandler(logging.StreamHandler())
-logger.setLevel(logging.INFO)
-
-
-def update_mod(mod, n_sub, denominator, index, n_noise):
-    """
-    Function to update the step used to extract the subruns for the NSB evaluation
-
-    Parameters
-    ----------
-    mod : int
-        Sampling step
-    n_sub : int
-        Number of subruns in the run
-    denominator : int
-        Number of subruns to be used to evaluate NSB for a run
-    index : int
-        Index of the currently used subrun
-    n_noise : int
-        Number of NSB values already computed
-
-    Returns
-    -------
-    int
-        Sampling step
-    """
-    if (n_sub > denominator) and (denominator > n_noise):
-        mod = (n_sub - index) // (denominator - n_noise)
-    return mod
-
-
-def nsb(run_list, simtel, lst_config, run_number, denominator):
-
-    """
-    Here we compute the NSB value for a run based on a subset of its subruns
-
-    Parameters
-    ----------
-    run_list : list
-        List of subruns in the run
-    simtel : str
-        Simtel (MC) file to be used to evaluate the extra noise in dim pixels
-    lst_config : str
-        LST configuration file (cf. lstchain)
-    run_number : int
-        LST run number
-    denominator : int
-        Number of subruns to be used to evaluate NSB for a run
-
-    Returns
-    -------
-    list
-        List of the sub-run wise NSB values
-    """
-
-    noise = []
-
-    if len(run_list) == 0:
-        logger.warning(
-            "There is no subrun matching the provided run number. Check the list of the LST runs (LST_runs.txt)"
-        )
-        return
-    if len(run_list) <= denominator:
-        mod = 1
-    else:
-        mod = len(run_list) // denominator
-
-    logger.info("NSB levels (sub-runs): \n")
-    for ii in range(0, len(run_list)):
-        subrun = run_list[ii].split(".")[-2]
-        if mod == 0:
-            break
-        if ii % mod == 0:
-            try:
-                a, _, _ = calculate_noise_parameters(simtel, run_list[ii], lst_config)
-                if a is not None:
-                    if a > 0.0:
-                        noise.append(a)
-                        logger.info(a)
-                    else:
-                        df_subrun = pd.read_hdf(
-                            run_list[ii],
-                            key="dl1/event/telescope/parameters/LST_LSTCam",
-                        )
-                        n_ped = len(df_subrun[df_subrun["event_type"] == 2])
-                        if n_ped > 0:
-                            noise.append(a)
-                            logger.info(a)
-                        else:
-                            mod = update_mod(
-                                mod, len(run_list), denominator, ii, len(noise)
-                            )
-                            logger.warning(
-                                f"NSB level could not be adequately evaluated for subrun {subrun} (missing pedestal events): skipping this subrun..."
-                            )
-                else:
-                    mod = update_mod(mod, len(run_list), denominator, ii, len(noise))
-                    logger.warning(
-                        f"NSB level is None for subrun {subrun} (missing interleaved FF): skipping this subrun..."
-                    )
-
-            except IndexError:
-
-                mod = update_mod(mod, len(run_list), denominator, ii, len(noise))
-                logger.warning(
-                    f"Subrun {subrun} caused an error in the NSB level evaluation for run {run_number}. Check reports before using it"
-                )
-    return noise
-
-
-def main():
-
-    """
-    Main function
-    """
-
-    parser = auto_MCP_parser()
-    parser.add_argument(
-        "--input-run",
-        "-i",
-        dest="run",
-        type=str,
-        help="Run to be processed",
-    )
-    parser.add_argument(
-        "--day",
-        "-d",
-        dest="day",
-        type=str,
-        help="Day of the run to be processed",
-    )
-    parser.add_argument(
-        "--lstchain-config",
-        "-l",
-        dest="lst_conf",
-        type=str,
-        help="lstchain configuration file",
-    )
-    parser.add_argument(
-        "--denominator",
-        "-s",
-        dest="denominator",
-        type=int,
-        default=25,
-        help="Number of subruns to be processed",
-    )
-    args = parser.parse_args()
-    with open(
-        args.config_file, "rb"
-    ) as f:  # "rb" mode opens the file in binary format for reading
-        config = yaml.safe_load(f)
-    run_number = args.run
-    date = args.day
-    denominator = args.denominator
-    lst_config = args.lst_conf
-    simtel = config["expert_parameters"]["simtel_nsb"]
-    nsb_list = config["expert_parameters"]["nsb"]
-    lst_version = config["general"]["LST_version"]
-<<<<<<< HEAD
-    width = [a / 2 - b / 2 for a, b in zip(nsb_list[1:], nsb_list[:-1])]
-    width.append(0.25)
-    nsb_limit = [a + b for a, b in zip(nsb_list[:], width[:])]
-    nsb_limit.insert(
-        0, -0.01
-=======
-    lst_tailcut = config["expert_parameters"]["LST_tailcut"]
-    width = np.diff(nsb_list, append=[nsb_list[-1] + 0.5]) / 2.0
-    nsb_limit = [-0.01] + list(
-        nsb_list + width
->>>>>>> 2fa729e5
-    )  # arbitrary small negative number so that 0.0 > nsb_limit[0]
-    LST_files = np.sort(glob.glob(f"nsb_LST_*_{run_number}.txt"))
-
-    if len(LST_files) == 1:
-        logger.info(f"Run {run_number} already processed")
-        return
-    config_db = resource_file("database_config.yaml")
-
-    with open(
-        config_db, "rb"
-    ) as fc:  # "rb" mode opens the file in binary format for reading
-        config_dict_db = yaml.safe_load(fc)
-
-    LST_h5 = config_dict_db["database_paths"]["LST"]
-    LST_key = config_dict_db["database_keys"]["LST"]
-    df_LST = pd.read_hdf(
-        LST_h5,
-        key=LST_key,
-    )
-
-    tailcut = df_LST[df_LST.LST1_run == run_number].iloc[0]["tailcut"]
-    if tailcut == "":
-        logger.warning(f'no tailcut information in the LST database for run {run_number}. Please check directories on the cluster and database')
-        return
-
-    inputdir = f"/fefs/aswg/data/real/DL1/{date}/{lst_version}/{tailcut}"
-    run_list = np.sort(glob.glob(f"{inputdir}/dl1*Run*{run_number}.*.h5"))
-    noise = nsb(run_list, simtel, lst_config, run_number, denominator)
-    if len(noise) == 0:
-        logger.warning(
-            "No NSB value could be evaluated: check the observation logs (observation problems, car flashes...)"
-        )
-        return
-    median_NSB = np.median(noise)
-    logger.info("\n\n")
-    logger.info(f"Run n. {run_number}, NSB median {median_NSB}")
-
-    for j in range(0, len(nsb_list)):
-        if (median_NSB <= nsb_limit[j + 1]) & (median_NSB > nsb_limit[j]):
-            with open(f"nsb_LST_{nsb_list[j]}_{run_number}.txt", "a+") as f:
-                f.write(f"{date},{run_number},{median_NSB}\n")
-        if median_NSB > nsb_limit[-1]:
-            with open(f"nsb_LST_high_{run_number}.txt", "a+") as f:
-                f.write(f"{date},{run_number},{median_NSB}\n")
-            break
-
-
-if __name__ == "__main__":
-    main()
+"""
+Evaluates NSB level for a LST run (as a median over the NSB values for a subset of subruns)
+
+One txt file per run is created here: its content is a (date,run,NSB) n-tuple and its title contain an information about the NSB-bin to which the run belongs (according to the list of NSB values provided in the config file)
+
+Usage:
+$ LSTnsb (-c MCP_config) -i run -d date -l lstchain_config (-s N_subruns)
+"""
+import glob
+import logging
+
+import numpy as np
+import pandas as pd
+import yaml
+from lstchain.image.modifier import calculate_noise_parameters
+from magicctapipe.io import resource_file
+
+from magicctapipe.utils import auto_MCP_parser
+
+__all__ = ["nsb"]
+
+logger = logging.getLogger(__name__)
+logger.addHandler(logging.StreamHandler())
+logger.setLevel(logging.INFO)
+
+
+def update_mod(mod, n_sub, denominator, index, n_noise):
+    """
+    Function to update the step used to extract the subruns for the NSB evaluation
+
+    Parameters
+    ----------
+    mod : int
+        Sampling step
+    n_sub : int
+        Number of subruns in the run
+    denominator : int
+        Number of subruns to be used to evaluate NSB for a run
+    index : int
+        Index of the currently used subrun
+    n_noise : int
+        Number of NSB values already computed
+
+    Returns
+    -------
+    int
+        Sampling step
+    """
+    if (n_sub > denominator) and (denominator > n_noise):
+        mod = (n_sub - index) // (denominator - n_noise)
+    return mod
+
+
+def nsb(run_list, simtel, lst_config, run_number, denominator):
+
+    """
+    Here we compute the NSB value for a run based on a subset of its subruns
+
+    Parameters
+    ----------
+    run_list : list
+        List of subruns in the run
+    simtel : str
+        Simtel (MC) file to be used to evaluate the extra noise in dim pixels
+    lst_config : str
+        LST configuration file (cf. lstchain)
+    run_number : int
+        LST run number
+    denominator : int
+        Number of subruns to be used to evaluate NSB for a run
+
+    Returns
+    -------
+    list
+        List of the sub-run wise NSB values
+    """
+
+    noise = []
+
+    if len(run_list) == 0:
+        logger.warning(
+            "There is no subrun matching the provided run number. Check the list of the LST runs (LST_runs.txt)"
+        )
+        return
+    if len(run_list) <= denominator:
+        mod = 1
+    else:
+        mod = len(run_list) // denominator
+
+    logger.info("NSB levels (sub-runs): \n")
+    for ii in range(0, len(run_list)):
+        subrun = run_list[ii].split(".")[-2]
+        if mod == 0:
+            break
+        if ii % mod == 0:
+            try:
+                a, _, _ = calculate_noise_parameters(simtel, run_list[ii], lst_config)
+                if a is not None:
+                    if a > 0.0:
+                        noise.append(a)
+                        logger.info(a)
+                    else:
+                        df_subrun = pd.read_hdf(
+                            run_list[ii],
+                            key="dl1/event/telescope/parameters/LST_LSTCam",
+                        )
+                        n_ped = len(df_subrun[df_subrun["event_type"] == 2])
+                        if n_ped > 0:
+                            noise.append(a)
+                            logger.info(a)
+                        else:
+                            mod = update_mod(
+                                mod, len(run_list), denominator, ii, len(noise)
+                            )
+                            logger.warning(
+                                f"NSB level could not be adequately evaluated for subrun {subrun} (missing pedestal events): skipping this subrun..."
+                            )
+                else:
+                    mod = update_mod(mod, len(run_list), denominator, ii, len(noise))
+                    logger.warning(
+                        f"NSB level is None for subrun {subrun} (missing interleaved FF): skipping this subrun..."
+                    )
+
+            except IndexError:
+
+                mod = update_mod(mod, len(run_list), denominator, ii, len(noise))
+                logger.warning(
+                    f"Subrun {subrun} caused an error in the NSB level evaluation for run {run_number}. Check reports before using it"
+                )
+    return noise
+
+
+def main():
+
+    """
+    Main function
+    """
+
+    parser = auto_MCP_parser()
+    parser.add_argument(
+        "--input-run",
+        "-i",
+        dest="run",
+        type=str,
+        help="Run to be processed",
+    )
+    parser.add_argument(
+        "--day",
+        "-d",
+        dest="day",
+        type=str,
+        help="Day of the run to be processed",
+    )
+    parser.add_argument(
+        "--lstchain-config",
+        "-l",
+        dest="lst_conf",
+        type=str,
+        help="lstchain configuration file",
+    )
+    parser.add_argument(
+        "--denominator",
+        "-s",
+        dest="denominator",
+        type=int,
+        default=25,
+        help="Number of subruns to be processed",
+    )
+    args = parser.parse_args()
+    with open(
+        args.config_file, "rb"
+    ) as f:  # "rb" mode opens the file in binary format for reading
+        config = yaml.safe_load(f)
+    run_number = args.run
+    date = args.day
+    denominator = args.denominator
+    lst_config = args.lst_conf
+    simtel = config["expert_parameters"]["simtel_nsb"]
+    nsb_list = config["expert_parameters"]["nsb"]
+    lst_version = config["general"]["LST_version"]
+    lst_tailcut = config["expert_parameters"]["LST_tailcut"]
+    width = np.diff(nsb_list, append=[nsb_list[-1] + 0.5]) / 2.0
+    nsb_limit = [-0.01] + list(
+        nsb_list + width
+    )  # arbitrary small negative number so that 0.0 > nsb_limit[0]
+    LST_files = np.sort(glob.glob(f"nsb_LST_*_{run_number}.txt"))
+
+    if len(LST_files) == 1:
+        logger.info(f"Run {run_number} already processed")
+        return
+    config_db = resource_file("database_config.yaml")
+
+    with open(
+        config_db, "rb"
+    ) as fc:  # "rb" mode opens the file in binary format for reading
+        config_dict_db = yaml.safe_load(fc)
+
+    LST_h5 = config_dict_db["database_paths"]["LST"]
+    LST_key = config_dict_db["database_keys"]["LST"]
+    df_LST = pd.read_hdf(
+        LST_h5,
+        key=LST_key,
+    )
+
+    tailcut = df_LST[df_LST.LST1_run == run_number].iloc[0]["tailcut"]
+    if tailcut == "":
+        logger.warning(f'no tailcut information in the LST database for run {run_number}. Please check directories on the cluster and database')
+        return
+
+    inputdir = f"/fefs/aswg/data/real/DL1/{date}/{lst_version}/{tailcut}"
+    run_list = np.sort(glob.glob(f"{inputdir}/dl1*Run*{run_number}.*.h5"))
+    noise = nsb(run_list, simtel, lst_config, run_number, denominator)
+    if len(noise) == 0:
+        logger.warning(
+            "No NSB value could be evaluated: check the observation logs (observation problems, car flashes...)"
+        )
+        return
+    median_NSB = np.median(noise)
+    logger.info("\n\n")
+    logger.info(f"Run n. {run_number}, NSB median {median_NSB}")
+
+    for j in range(0, len(nsb_list)):
+        if (median_NSB <= nsb_limit[j + 1]) & (median_NSB > nsb_limit[j]):
+            with open(f"nsb_LST_{nsb_list[j]}_{run_number}.txt", "a+") as f:
+                f.write(f"{date},{run_number},{median_NSB}\n")
+        if median_NSB > nsb_limit[-1]:
+            with open(f"nsb_LST_high_{run_number}.txt", "a+") as f:
+                f.write(f"{date},{run_number},{median_NSB}\n")
+            break
+
+
+if __name__ == "__main__":
+    main()