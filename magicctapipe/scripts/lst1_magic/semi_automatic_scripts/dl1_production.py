"""
This script facilitates the usage of
"magic_calib_to_dl1.py". This script is more like a
"manager" that organizes the analysis process by:
1) Creating the necessary directories and subdirectories.
2) Generating all the bash script files that convert the
MAGIC files from Calibrated (`_Y_`) to DL1.
3) Launching these jobs in the IT container.

Notice that in this stage we only use MAGIC data.
No LST data is used here.

Standard usage:
$ dl1_production (-c config_file.yaml)
"""
import argparse
import glob
import logging
import os
from pathlib import Path

import joblib
import numpy as np
import yaml

from magicctapipe import __version__
from magicctapipe.io import resource_file
from magicctapipe.scripts.lst1_magic.semi_automatic_scripts.clusters import (
    rc_lines,
    slurm_lines,
)

__all__ = [
    "config_file_gen",
    "lists_and_bash_gen_MAGIC",
    "directories_generator_real",
]

logger = logging.getLogger(__name__)
logger.addHandler(logging.StreamHandler())
logger.setLevel(logging.INFO)


def config_file_gen(target_dir, source_name, config_gen):

    """
    Here we create the configuration file needed for transforming DL0 into DL1

    Parameters
    ----------
    target_dir : path
        Directory to store the results
    source_name : str
        Name of the target source
    config_gen : dict
        Dictionary of the entries of the general configuration file
    """
    config_file = config_gen["general"]["base_config_file"]
    if config_file == "":
        config_file = resource_file("config.yaml")
    with open(
        config_file, "rb"
    ) as fc:  # "rb" mode opens the file in binary format for reading
        config_dict = yaml.safe_load(fc)
    LST_config = config_dict["LST"]
    MAGIC_config = config_dict["MAGIC"]

    conf = {
        "mc_tel_ids": config_gen["mc_tel_ids"],
        "LST": LST_config,
        "MAGIC": MAGIC_config,
    }

    file_name = f"{target_dir}/v{__version__}/{source_name}/config_DL0_to_DL1.yaml"
    with open(file_name, "w") as f:
        yaml.dump(conf, f, default_flow_style=False)


def lists_and_bash_gen_MAGIC(
    target_dir, telescope_ids, MAGIC_runs, source, env_name, cluster
):

    """
    Below we create bash scripts that link the MAGIC data paths to each subdirectory and process them from Calibrated to Dl1

    Parameters
    ----------
    target_dir : str
        Directory to store the results
    telescope_ids : list
        List of the telescope IDs (set by the user)
    MAGIC_runs : array
        MAGIC dates and runs to be processed
    source : str
        Name of the target
    env_name : str
        Name of the environment
    cluster : str
        Cluster system
    """
    if cluster != "SLURM":
        logger.warning(
            "Automatic processing not implemented for the cluster indicated in the config file"
        )
        return
    process_name = source
    lines = slurm_lines(
        queue="short",
        job_name=process_name,
        out_name=f"{target_dir}/v{__version__}/{source}/DL1/slurm-linkMAGIC-%x.%j",
    )

    with open(f"{source}_linking_MAGIC_data_paths.sh", "w") as f:
        f.writelines(lines)
        for i in MAGIC_runs:
            for magic in [1, 2]:
                # if 1 then magic is second from last, if 2 then last
                if telescope_ids[magic - 3] > 0:
                    lines = [
                        f'export IN1=/fefs/onsite/common/MAGIC/data/M{magic}/event/Calibrated/{i[0].replace("_","/")}\n',
                        f"export OUT1={target_dir}/v{__version__}/{source}/DL1/M{magic}/{i[0]}/{i[1]}/logs \n",
                        f"ls $IN1/*{i[1][-2:]}.*_Y_*.root > $OUT1/list_cal.txt\n\n",
                    ]
                    f.writelines(lines)

    for magic in [1, 2]:
        # if 1 then magic is second from last, if 2 then last
        if telescope_ids[magic - 3] > 0:
            for i in MAGIC_runs:
                number_of_nodes = glob.glob(
                    f'/fefs/onsite/common/MAGIC/data/M{magic}/event/Calibrated/{i[0].replace("_","/")}/*{i[1]}.*_Y_*.root'
                )
                number_of_nodes = len(number_of_nodes) - 1
                if number_of_nodes < 0:
                    continue
                slurm = slurm_lines(
                    queue="short",
                    job_name=process_name,
                    array=number_of_nodes,
                    mem="2g",
                    out_name=f"{target_dir}/v{__version__}/{source}/DL1/M{magic}/{i[0]}/{i[1]}/logs/slurm-%x.%A_%a",
                )
                rc = rc_lines(
                    store="$SAMPLE ${SLURM_ARRAY_JOB_ID} ${SLURM_ARRAY_TASK_ID}",
                    out="$OUTPUTDIR/logs/list",
                )
                lines = (
                    slurm
                    + [
                        f"export OUTPUTDIR={target_dir}/v{__version__}/{source}/DL1/M{magic}/{i[0]}/{i[1]}\n",
                        "SAMPLE_LIST=($(<$OUTPUTDIR/logs/list_cal.txt))\n",
                        "SAMPLE=${SAMPLE_LIST[${SLURM_ARRAY_TASK_ID}]}\n\n",
                        "export LOG=$OUTPUTDIR/logs/real_0_1_task_${SLURM_ARRAY_JOB_ID}_${SLURM_ARRAY_TASK_ID}.log\n",
                        f"conda run -n {env_name} magic_calib_to_dl1 --input-file $SAMPLE --output-dir $OUTPUTDIR --config-file {target_dir}/v{__version__}/{source}/config_DL0_to_DL1.yaml >$LOG 2>&1\n",
                    ]
                    + rc
                )
                with open(
                    f"{source}_MAGIC-" + "I" * magic + f"_cal_to_dl1_run_{i[1]}.sh",
                    "w",
                ) as f:
                    f.writelines(lines)


def directories_generator_real(target_dir, telescope_ids, MAGIC_runs, source_name):
    """
    Here we create all subdirectories for a given workspace and target name.

    Parameters
    ----------
    target_dir : str
        Directory to store the results
    telescope_ids : list
        List of the telescope IDs (set by the user)
    MAGIC_runs : array
        MAGIC dates and runs to be processed
    source_name : str
        Name of the target source
    """

    os.makedirs(f"{target_dir}/v{__version__}/{source_name}/DL1", exist_ok=True)
    dl1_dir = str(f"{target_dir}/v{__version__}/{source_name}/DL1")

    ###########################################
    # MAGIC
    ###########################################
    for i in MAGIC_runs:
        for magic in [1, 2]:
            if telescope_ids[magic - 3] > 0:
                os.makedirs(f"{dl1_dir}/M{magic}/{i[0]}/{i[1]}/logs", exist_ok=True)


def main():

    """
    Main function
    """

    # Here we are simply collecting the parameters from the command line, as input file, output directory, and configuration file

    parser = argparse.ArgumentParser()

    parser.add_argument(
        "--config-file",
        "-c",
        dest="config_file",
        type=str,
        default="./config_auto_MCP.yaml",
        help="Path to a configuration file",
    )

    args = parser.parse_args()
    with open(
        args.config_file, "rb"
    ) as f:  # "rb" mode opens the file in binary format for reading
        config = yaml.safe_load(f)

    telescope_ids = list(config["mc_tel_ids"].values())
    env_name = config["general"]["env_name"]

    source_in = config["data_selection"]["source_name_database"]
    source = config["data_selection"]["source_name_output"]
    cluster = config["general"]["cluster"]
    target_dir = Path(config["directories"]["workspace_dir"])

    if source_in is None:
        source_list = joblib.load("list_sources.dat")

    else:
<<<<<<< HEAD
        source_list.append(source)
=======
        if source is None:
            source = source_in
        source_list = [source]
    noise_value = [0, 0, 0]
    if not NSB_match:
        nsb = config["general"]["NSB_MC"]

        noisebright = 1.15 * pow(nsb, 1.115)
        biasdim = 0.358 * pow(nsb, 0.805)
        noise_value = [nsb, noisebright, biasdim]

    if not NSB_match:
        # Below we run the analysis on the MC data
        if (args.analysis_type == "onlyMC") or (args.analysis_type == "doEverything"):
            directories_generator_MC(
                str(target_dir), telescope_ids
            )  # Here we create all the necessary directories in the given workspace and collect the main directory of the target
            config_file_gen(
                target_dir, noise_value, NSB_match, "MC", config
            )  # TODO: fix here
            to_process = {
                "gammas": MC_gammas,
                "electrons": MC_electrons,
                "helium": MC_helium,
                "protons": MC_protons,
                "gammadiffuse": MC_gammadiff,
            }
            for particle in to_process.keys():
                lists_and_bash_generator(
                    particle,
                    target_dir,
                    to_process[particle],
                    focal_length,
                    env_name,
                    cluster,
                )
                list_of_MC = glob.glob(f"linking_MC_{particle}_*.sh")
                if len(list_of_MC) < 2:
                    logger.warning(
                        f"No bash script has been produced for processing {particle}"
                    )
                else:
                    launch_jobs_MC = f"linking=$(sbatch --parsable linking_MC_{particle}_paths.sh) && running=$(sbatch --parsable --dependency=afterany:$linking linking_MC_{particle}_paths_r.sh)"
                    os.system(launch_jobs_MC)
            # Here we do the MC DL0 to DL1 conversion:
>>>>>>> 736718a7

    for source_name in source_list:

        MAGIC_runs_and_dates = f"{source_name}_MAGIC_runs.txt"
        MAGIC_runs = np.genfromtxt(
            MAGIC_runs_and_dates, dtype=str, delimiter=",", ndmin=2
        )  # READ LIST OF DATES AND RUNS: format table where each line is like "2020_11_19,5093174"

        # TODO: fix here above
        print("*** Converting Calibrated into DL1 data ***")
        print(f"Process name: {source_name}")
        print(
            f"To check the jobs submitted to the cluster, type: squeue -n {source_name}"
        )

        directories_generator_real(
            str(target_dir), telescope_ids, MAGIC_runs, source_name
        )  # Here we create all the necessary directories in the given workspace and collect the main directory of the target
        config_file_gen(target_dir, source_name, config)  # TODO: fix here

        # Below we run the analysis on the MAGIC data

        lists_and_bash_gen_MAGIC(
            target_dir,
            telescope_ids,
            MAGIC_runs,
            source_name,
            env_name,
            cluster,
        )  # MAGIC real data
        if (telescope_ids[-2] > 0) or (telescope_ids[-1] > 0):
            list_of_MAGIC_runs = glob.glob(f"{source_name}_MAGIC-*.sh")
            if len(list_of_MAGIC_runs) < 1:
                logger.warning(
                    "No bash script has been produced. Please check the provided MAGIC_runs.txt and the MAGIC calibrated data"
                )
                continue

            launch_jobs = f"linking=$(sbatch --parsable {source_name}_linking_MAGIC_data_paths.sh)"
            for n, run in enumerate(list_of_MAGIC_runs):
                launch_jobs = f"{launch_jobs} && RES{n}=$(sbatch --parsable --dependency=afterany:$linking {run})"

            os.system(launch_jobs)


if __name__ == "__main__":
    main()<|MERGE_RESOLUTION|>--- conflicted
+++ resolved
@@ -227,56 +227,11 @@
         source_list = joblib.load("list_sources.dat")
 
     else:
-<<<<<<< HEAD
-        source_list.append(source)
-=======
         if source is None:
             source = source_in
         source_list = [source]
-    noise_value = [0, 0, 0]
-    if not NSB_match:
-        nsb = config["general"]["NSB_MC"]
-
-        noisebright = 1.15 * pow(nsb, 1.115)
-        biasdim = 0.358 * pow(nsb, 0.805)
-        noise_value = [nsb, noisebright, biasdim]
-
-    if not NSB_match:
-        # Below we run the analysis on the MC data
-        if (args.analysis_type == "onlyMC") or (args.analysis_type == "doEverything"):
-            directories_generator_MC(
-                str(target_dir), telescope_ids
-            )  # Here we create all the necessary directories in the given workspace and collect the main directory of the target
-            config_file_gen(
-                target_dir, noise_value, NSB_match, "MC", config
-            )  # TODO: fix here
-            to_process = {
-                "gammas": MC_gammas,
-                "electrons": MC_electrons,
-                "helium": MC_helium,
-                "protons": MC_protons,
-                "gammadiffuse": MC_gammadiff,
-            }
-            for particle in to_process.keys():
-                lists_and_bash_generator(
-                    particle,
-                    target_dir,
-                    to_process[particle],
-                    focal_length,
-                    env_name,
-                    cluster,
-                )
-                list_of_MC = glob.glob(f"linking_MC_{particle}_*.sh")
-                if len(list_of_MC) < 2:
-                    logger.warning(
-                        f"No bash script has been produced for processing {particle}"
-                    )
-                else:
-                    launch_jobs_MC = f"linking=$(sbatch --parsable linking_MC_{particle}_paths.sh) && running=$(sbatch --parsable --dependency=afterany:$linking linking_MC_{particle}_paths_r.sh)"
-                    os.system(launch_jobs_MC)
-            # Here we do the MC DL0 to DL1 conversion:
->>>>>>> 736718a7
-
+    
+    
     for source_name in source_list:
 
         MAGIC_runs_and_dates = f"{source_name}_MAGIC_runs.txt"
