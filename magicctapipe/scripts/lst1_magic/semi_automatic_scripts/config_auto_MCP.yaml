--- conflicted
+++ resolved
@@ -19,12 +19,6 @@
     base_config_file: ''    # path + name to a custom MCP config file. If not provided, the default config.yaml file will be used 
     base_db_config_file: ''    # path + name to a custom config file containing path and keys to access MAGIC, LST and MAGIC+LST databases. If not provided, the default database_config.yaml file will be used 
     LST_version: "v0.10" # check the `processed_lstchain_file` version in the LST database!
-<<<<<<< HEAD
-    simtel_nsb: "/fefs/aswg/data/mc/DL0/LSTProd2/TestDataset/sim_telarray/node_theta_14.984_az_355.158_/output_v1.4/simtel_corsika_theta_14.984_az_355.158_run10.simtel.gz" # simtel file (DL0) to evaluate NSB
-    lstchain_modified_config: true # use_flatfield_heuristic = True to evaluate NSB    
-    nsb: [0.5, 1.0, 1.5, 2.0, 2.5, 3.0]
-=======
->>>>>>> 2fa729e5
     env_name: magic-lst  # name of the conda environment to be used to process data.
     cluster: "SLURM"  # cluster management system on which data are processed. At the moment we have only SLURM available, in the future maybe also condor (PIC, CNAF).
     nice:  # Set the job priority (only positive integer value). A lower nice value increases the priority, while a higher value reduces it.
