--- conflicted
+++ resolved
@@ -77,14 +77,8 @@
 
 
 def linking_bash_lst(
-<<<<<<< HEAD
-    target_dir, LST_runs, source_name, LST_version, env_name, cluster, version
+    target_dir, LST_runs, source_name, LST_version, env_name, cluster, version, nice
 ):
-
-=======
-    target_dir, LST_runs, source_name, LST_version, env_name, cluster, nice
-):
->>>>>>> 73e4a3bf
     """
     This function links the LST data paths to the working directory and creates bash scripts.
 
@@ -102,13 +96,10 @@
         Name of the conda environment
     cluster : str
         Cluster system
-<<<<<<< HEAD
     version : str
         Version of the input (DL1 MAGIC runs) data
-=======
     nice : int or None
         Job priority
->>>>>>> 73e4a3bf
     """
 
     coincidence_DL1_dir = f"{target_dir}/v{__version__}/{source_name}"
@@ -249,11 +240,8 @@
                 LST_version,
                 env_name,
                 cluster,
-<<<<<<< HEAD
                 in_version,
-=======
                 nice_parameter,
->>>>>>> 73e4a3bf
             )  # linking the data paths to current working directory
 
             print("***** Submitting processess to the cluster...")
