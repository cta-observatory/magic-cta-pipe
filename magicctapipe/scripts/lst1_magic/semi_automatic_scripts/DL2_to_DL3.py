--- conflicted
+++ resolved
@@ -204,17 +204,7 @@
     Here we read the config_auto_MCP.yaml file and call the functions defined above.
     """
 
-<<<<<<< HEAD
-    parser = argparse.ArgumentParser()
-    parser.add_argument(
-        "--config-file",
-        "-c",
-        dest="config_file",
-        type=str,
-        default="./config_auto_MCP.yaml",
-        help="Path to a configuration file",
-    )
-
+    parser = argparse.ArgumentParser()    
     parser.add_argument(
         "--dense_MC_sources",
         "-d",
@@ -229,13 +219,7 @@
         with open(args.dense_list) as d:
             dense_list = d.readlines()
 
-    with open(
-        args.config_file, "rb"
-    ) as f:  # "rb" mode opens the file in binary format for reading
-        config = yaml.safe_load(f)
-=======
     config = auto_MCP_parse_config()
->>>>>>> 6ab9dca0
 
     target_dir = Path(config["directories"]["workspace_dir"])
     IRF_dir = config["directories"]["IRF"]
