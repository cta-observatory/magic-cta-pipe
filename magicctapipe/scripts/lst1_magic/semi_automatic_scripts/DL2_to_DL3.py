--- conflicted
+++ resolved
@@ -75,11 +75,7 @@
         yaml.dump(conf, f, default_flow_style=False)
 
 
-<<<<<<< HEAD
-def DL2_to_DL3(target_dir, source, env_name, IRF_dir, df_LST, cluster, dense_list):
-=======
-def DL2_to_DL3(target_dir, source, env_name, IRF_dir, df_LST, cluster, MC_v):
->>>>>>> 20902b74
+def DL2_to_DL3(target_dir, source, env_name, IRF_dir, df_LST, cluster, MC_v, dense_list):
     """
     This function creates the bash scripts to run lst1_magic_dl2_to_dl3.py on the real data.
 
@@ -97,13 +93,10 @@
         Dataframe collecting the LST1 runs (produced by the create_LST_table script)
     cluster : str
         Cluster system
-<<<<<<< HEAD
+    MC_v : str
+        Version of MC processing
     dense_list : list
         List of sources that use the dense MC training line
-=======
-    MC_v : str
-        Version of MC processing
->>>>>>> 20902b74
     """
     if cluster != "SLURM":
         logger.warning(
@@ -136,14 +129,10 @@
             nsb = file.split("/")[-1].split("_")[-1][:3]
             period = file.split("/")[-1].split("_")[0]
             dec = df_LST[df_LST.source == source].iloc[0]["MC_dec"]
-<<<<<<< HEAD
-            IRFdir = f"{IRF_dir}/{period}/NSB{nsb}/dec_{dec}/"
-            if source in dense_list:
-                IRFdir = f"{IRF_dir}/{period}/NSB{nsb}/dec_{dec}_high_density/"
-=======
             dec = str(dec).replace(".", "")
             IRFdir = f"{IRF_dir}/{period}/NSB{nsb}/GammaTest/{MC_v}/g_dyn_0.9_th_glo_0.2/dec_{dec}/"
->>>>>>> 20902b74
+            if source in dense_list:
+                IRFdir = f"{IRF_dir}/{period}/NSB{nsb}/GammaTest/{MC_v}/g_dyn_0.9_th_glo_0.2/dec_{dec}_high_density/"
             if (not os.path.isdir(IRFdir)) or (len(os.listdir(IRFdir)) == 0):
                 continue
             process_name = source
@@ -261,16 +250,9 @@
         ra = df_LST[df_LST.source == source_name].iloc[0]["ra"]
         dec = df_LST[df_LST.source == source_name].iloc[0]["dec"]
         configuration_DL3(target_dir, source_name, config_file, ra, dec)
-<<<<<<< HEAD
-        DL2_to_DL3(target_dir, source_name, env_name, IRF_dir, df_LST, cluster, dense_list)
-        list_of_stereo_scripts = np.sort(glob.glob(f"{source_name}_DL2_to_DL3*.sh"))
-        print(list_of_stereo_scripts)
-        if len(list_of_stereo_scripts) < 1:
-=======
-        DL2_to_DL3(target_dir, source_name, env_name, IRF_dir, df_LST, cluster, MC_v)
+        DL2_to_DL3(target_dir, source_name, env_name, IRF_dir, df_LST, cluster, MC_v, dense_list)
         list_of_dl3_scripts = np.sort(glob.glob(f"{source_name}_DL2_to_DL3*.sh"))
         if len(list_of_dl3_scripts) < 1:
->>>>>>> 20902b74
             logger.warning(f"No bash scripts for {source_name}")
             continue
         launch_jobs = ""
