--- conflicted
+++ resolved
@@ -37,12 +37,7 @@
     "load_train_data_files",
     "load_train_data_files_tel",
     "save_pandas_data_in_table",
-<<<<<<< HEAD
-    "TEL_COMBINATIONS",
-    "TEL_NAMES",
-=======
     "telescope_combinations",
->>>>>>> e9b059e2
 ]
 
 logger = logging.getLogger(__name__)
