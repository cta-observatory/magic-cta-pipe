"""
DL3 generation utilities
"""
import logging

import numpy as np
from astropy import units as u
from astropy.coordinates import SkyCoord
from astropy.io import fits
from astropy.table import QTable
from astropy.time import Time
from pyirf.binning import split_bin_lo_hi
<<<<<<< HEAD
=======

from magicctapipe import __version__
from magicctapipe.utils.functions import HEIGHT_ORM, LAT_ORM, LON_ORM

# from .io import telescope_combinations
>>>>>>> 5a2e33bb

from .. import __version__ as MCP_VERSION
from ..utils.functions import HEIGHT_ORM, LAT_ORM, LON_ORM
from .io import TEL_COMBINATIONS


__all__ = [
    "create_gh_cuts_hdu",
    "create_event_hdu",
    "create_gti_hdu",
    "create_pointing_hdu",
]

logger = logging.getLogger(__name__)
logger.addHandler(logging.StreamHandler())
logger.setLevel(logging.INFO)

# The MJD reference time
MJDREF = Time(0, format="unix", scale="utc")


@u.quantity_input(reco_energy_bins=u.TeV, fov_offset_bins=u.deg)
def create_gh_cuts_hdu(gh_cuts, reco_energy_bins, fov_offset_bins, **header_cards):
    """
    Creates a fits binary table HDU for dynamic gammaness cuts.

    Parameters
    ----------
    gh_cuts : np.ndarray
        Array of the gammaness cuts, which must have the shape
        (n_reco_energy_bins, n_fov_offset_bins)
    reco_energy_bins : astropy.units.quantity.Quantity
        Bin edges in the reconstructed energy
    fov_offset_bins : astropy.units.quantity.Quantity
        Bin edges in the field of view offset
    **header_cards : dict
        Additional metadata to add to the header

    Returns
    -------
    astropy.io.fits.hdu.table.BinTableHDU
        Gammaness-cut HDU
    """

    energy_lo, energy_hi = split_bin_lo_hi(reco_energy_bins[np.newaxis, :].to("TeV"))
    theta_lo, theta_hi = split_bin_lo_hi(fov_offset_bins[np.newaxis, :].to("deg"))

    # Create a table
    qtable = QTable(
        data={
            "ENERG_LO": energy_lo,
            "ENERG_HI": energy_hi,
            "THETA_LO": theta_lo,
            "THETA_HI": theta_hi,
            "GH_CUTS": gh_cuts.T[np.newaxis, :],
        }
    )

    # Create a header
    header = fits.Header(
        cards=[
            ("CREATOR", f"magicctapipe v{MCP_VERSION}"),
            ("HDUCLAS1", "RESPONSE"),
            ("HDUCLAS2", "GH_CUTS"),
            ("HDUCLAS3", "POINT-LIKE"),
            ("HDUCLAS4", "GH_CUTS_2D"),
            ("DATE", Time.now().utc.iso),
        ]
    )

    for key, value in header_cards.items():
        header[key] = value

    # Create a HDU
    gh_cuts_hdu = fits.BinTableHDU(qtable, header=header, name="GH_CUTS")

    return gh_cuts_hdu


def create_event_hdu(
    event_table, on_time, deadc, source_name, source_ra=None, source_dec=None
):
    """
    Creates a fits binary table HDU for shower events.

    Parameters
    ----------
    event_table : astropy.table.table.QTable
        Table of the DL2 events surviving gammaness cuts
    on_time : astropy.table.table.QTable
        ON time of the input data
    deadc : float
        Dead time correction factor
    source_name : str
        Name of the observed source
    source_ra : str, optional
        Right ascension of the observed source, whose format should be
        acceptable by `astropy.coordinates.sky_coordinate.SkyCoord`
        (Used only when the source name cannot be resolved)
    source_dec : str, optional
        Declination of the observed source, whose format should be
        acceptable by `astropy.coordinates.sky_coordinate.SkyCoord`
        (Used only when the source name cannot be resolved)

    Returns
    -------
    astropy.io.fits.hdu.table.BinTableHDU
        Event HDU

    Raises
    ------
    ValueError
        If the source name cannot be resolved and also either or both of
        source RA/Dec coordinate is set to None
    """
    TEL_COMBINATIONS = {
        "M1_M2": [2, 3],  # combo_type = 0
        "LST1_M1": [1, 2],  # combo_type = 1
        "LST1_M2": [1, 3],  # combo_type = 2
        "LST1_M1_M2": [1, 2, 3],  # combo_type = 3
    }  # TODO: REMOVE WHEN SWITCHING TO THE NEW RFs IMPLEMENTTATION (1 RF PER TELESCOPE)

    mjdreff, mjdrefi = np.modf(MJDREF.mjd)

    time_start = Time(event_table["timestamp"][0], format="unix", scale="utc")
    time_start_iso = time_start.to_value("iso", "date_hms")

    time_end = Time(event_table["timestamp"][-1], format="unix", scale="utc")
    time_end_iso = time_end.to_value("iso", "date_hms")

    # Calculate the elapsed and effective time
    elapsed_time = time_end - time_start
    effective_time = on_time * deadc

    # Get the instruments used for the observation
    combo_types_unique = np.unique(event_table["combo_type"])
    tel_combos = np.array(list(TEL_COMBINATIONS.keys()))[combo_types_unique]

    tel_list = [tel_combo.split("_") for tel_combo in tel_combos]
    tel_list_unique = np.unique(sum(tel_list, []))

    instruments = "_".join(tel_list_unique)

    # Transfer the RA/Dec directions to the galactic coordinate
    event_coords = SkyCoord(
        ra=event_table["reco_ra"], dec=event_table["reco_dec"], frame="icrs"
    )

    event_coords = event_coords.galactic

    try:
        # Try to get the source coordinate from the input name
        source_coord = SkyCoord.from_name(source_name, frame="icrs")

    except Exception:
        logger.warning(
            f"WARNING: The source name '{source_name}' could not be resolved. "
            f"Setting the input RA/Dec coordinate ({source_ra}, {source_dec})..."
        )

        if (source_ra is None) or (source_dec is None):
            raise ValueError("The input RA/Dec coordinate is set to `None`.")

        source_coord = SkyCoord(ra=source_ra, dec=source_dec, frame="icrs")

    # Create a table
    qtable = QTable(
        data={
            "EVENT_ID": event_table["event_id"],
            "TIME": event_table["timestamp"],
            "RA": event_table["reco_ra"],
            "DEC": event_table["reco_dec"],
            "ENERGY": event_table["reco_energy"],
            "GAMMANESS": event_table["gammaness"],
            "MULTIP": event_table["multiplicity"],
            "GLON": event_coords.l.to("deg"),
            "GLAT": event_coords.b.to("deg"),
            "ALT": event_table["reco_alt"].to("deg"),
            "AZ": event_table["reco_az"].to("deg"),
        }
    )

    # Create a header
    header = fits.Header(
        cards=[
            ("CREATED", Time.now().utc.iso),
            ("HDUCLAS1", "EVENTS"),
            ("OBS_ID", np.unique(event_table["obs_id"])[0]),
            ("DATE-OBS", time_start_iso[:10]),
            ("TIME-OBS", time_start_iso[11:]),
            ("DATE-END", time_end_iso[:10]),
            ("TIME-END", time_end_iso[11:]),
            ("TSTART", time_start.value),
            ("TSTOP", time_end.value),
            ("MJDREFI", mjdrefi),
            ("MJDREFF", mjdreff),
            ("TIMEUNIT", "s"),
            ("TIMESYS", "UTC"),
            ("TIMEREF", "TOPOCENTER"),
            ("ONTIME", on_time.value),
            ("TELAPSE", elapsed_time.to_value("s")),
            ("DEADC", deadc),
            ("LIVETIME", effective_time.value),
            ("OBJECT", source_name),
            ("OBS_MODE", "WOBBLE"),
            ("N_TELS", np.max(event_table["multiplicity"])),
            ("TELLIST", instruments),
            ("INSTRUME", instruments),
            ("RA_PNT", event_table["pointing_ra"][0].value, "deg"),
            ("DEC_PNT", event_table["pointing_dec"][0].value, "deg"),
            ("ALT_PNT", event_table["pointing_alt"][0].to_value("deg"), "deg"),
            ("AZ_PNT", event_table["pointing_az"][0].to_value("deg"), "deg"),
            ("RA_OBJ", source_coord.ra.to_value("deg"), "deg"),
            ("DEC_OBJ", source_coord.dec.to_value("deg"), "deg"),
            ("FOVALIGN", "RADEC"),
        ]
    )

    # Create a HDU
    event_hdu = fits.BinTableHDU(qtable, header=header, name="EVENTS")

    return event_hdu


def create_gti_hdu(event_table):
    """
    Creates a fits binary table HDU for Good Time Interval (GTI).

    Parameters
    ----------
    event_table : astropy.table.table.QTable
        Table of the DL2 events surviving gammaness cuts

    Returns
    -------
    astropy.io.fits.hdu.table.BinTableHDU
        GTI HDU
    """

    mjdreff, mjdrefi = np.modf(MJDREF.mjd)

    # Create a table
    qtable = QTable(
        data={
            "START": u.Quantity(event_table["timestamp"][0], ndmin=1),
            "STOP": u.Quantity(event_table["timestamp"][-1], ndmin=1),
        }
    )

    # Create a header
    header = fits.Header(
        cards=[
            ("CREATED", Time.now().utc.iso),
            ("HDUCLAS1", "GTI"),
            ("OBS_ID", np.unique(event_table["obs_id"])[0]),
            ("MJDREFI", mjdrefi),
            ("MJDREFF", mjdreff),
            ("TIMEUNIT", "s"),
            ("TIMESYS", "UTC"),
            ("TIMEREF", "TOPOCENTER"),
        ]
    )

    # Create a HDU
    gti_hdu = fits.BinTableHDU(qtable, header=header, name="GTI")

    return gti_hdu


def create_pointing_hdu(event_table):
    """
    Creates a fits binary table HDU for the pointing direction.

    Parameters
    ----------
    event_table : astropy.table.table.QTable
        Table of the DL2 events surviving gammaness cuts

    Returns
    -------
    astropy.io.fits.hdu.table.BinTableHDU
        Pointing HDU
    """

    mjdreff, mjdrefi = np.modf(MJDREF.mjd)

    # Create a table
    qtable = QTable(
        data={
            "TIME": u.Quantity(event_table["timestamp"][0], ndmin=1),
            "RA_PNT": u.Quantity(event_table["pointing_ra"][0], ndmin=1),
            "DEC_PNT": u.Quantity(event_table["pointing_dec"][0], ndmin=1),
            "ALT_PNT": u.Quantity(event_table["pointing_alt"][0].to("deg"), ndmin=1),
            "AZ_PNT": u.Quantity(event_table["pointing_az"][0].to("deg"), ndmin=1),
        }
    )

    # Create a header
    header = fits.Header(
        cards=[
            ("CREATED", Time.now().utc.iso),
            ("HDUCLAS1", "POINTING"),
            ("OBS_ID", np.unique(event_table["obs_id"])[0]),
            ("MJDREFI", mjdrefi),
            ("MJDREFF", mjdreff),
            ("TIMEUNIT", "s"),
            ("TIMESYS", "UTC"),
            ("TIMEREF", "TOPOCENTER"),
            ("OBSGEO-L", LON_ORM.to_value("deg"), "Geographic longitude (deg)"),
            ("OBSGEO-B", LAT_ORM.to_value("deg"), "Geographic latitude (deg)"),
            ("OBSGEO-H", HEIGHT_ORM.to_value("m"), "Geographic height (m)"),
        ]
    )

    # Create a HDU
    pointing_hdu = fits.BinTableHDU(qtable, header=header, name="POINTING")

    return pointing_hdu<|MERGE_RESOLUTION|>--- conflicted
+++ resolved
@@ -10,19 +10,9 @@
 from astropy.table import QTable
 from astropy.time import Time
 from pyirf.binning import split_bin_lo_hi
-<<<<<<< HEAD
-=======
-
-from magicctapipe import __version__
-from magicctapipe.utils.functions import HEIGHT_ORM, LAT_ORM, LON_ORM
-
-# from .io import telescope_combinations
->>>>>>> 5a2e33bb
 
 from .. import __version__ as MCP_VERSION
 from ..utils.functions import HEIGHT_ORM, LAT_ORM, LON_ORM
-from .io import TEL_COMBINATIONS
-
 
 __all__ = [
     "create_gh_cuts_hdu",
