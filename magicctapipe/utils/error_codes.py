#!/usr/bin/env python
# coding: utf-8

"""
This file contains the error codes to be used when the code exits
because of some problem during processing.
"""

GENERIC_ERROR_CODE = 1
NO_EVENTS_WITHIN_MAXIMUM_DISTANCE = 2
NO_COINCIDENT_EVENTS = 3
<<<<<<< HEAD
NO_TAILCUT = 4
=======
OUTSIDE_INTERPOLATION_RANGE = 3
>>>>>>> 5e4f46bd
<|MERGE_RESOLUTION|>--- conflicted
+++ resolved
@@ -9,8 +9,5 @@
 GENERIC_ERROR_CODE = 1
 NO_EVENTS_WITHIN_MAXIMUM_DISTANCE = 2
 NO_COINCIDENT_EVENTS = 3
-<<<<<<< HEAD
 NO_TAILCUT = 4
-=======
-OUTSIDE_INTERPOLATION_RANGE = 3
->>>>>>> 5e4f46bd
+OUTSIDE_INTERPOLATION_RANGE = 5