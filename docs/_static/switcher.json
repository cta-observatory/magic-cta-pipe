[
    {
        "name": "dev",
        "version": "latest",
        "url": "https://magic-cta-pipe.readthedocs.io/en/latest/"
    },
    {
        "name": "stable",
        "version": "stable",
        "url": "https://magic-cta-pipe.readthedocs.io/en/stable/"
    },
    {
<<<<<<< HEAD
        "name": "v0.6.0",
        "version": "v0.6.0",
        "url": "https://magic-cta-pipe.readthedocs.io/en/v0.6.0/"
=======
        "name": "v0.5.8",
        "version": "v0.5.8",
        "url": "https://magic-cta-pipe.readthedocs.io/en/v0.5.8/"
>>>>>>> d9715e10
    },
    {
        "name": "v0.5.7",
        "version": "v0.5.7",
        "url": "https://magic-cta-pipe.readthedocs.io/en/v0.5.7/"
    },
    {
        "name": "v0.5.6",
        "version": "v0.5.6",
        "url": "https://magic-cta-pipe.readthedocs.io/en/v0.5.6/"
    },
    {
        "name": "v0.5.5",
        "version": "v0.5.5",
        "url": "https://magic-cta-pipe.readthedocs.io/en/v0.5.5/"
    },
    {
        "name": "v0.5.4",
        "version": "v0.5.4",
        "url": "https://magic-cta-pipe.readthedocs.io/en/v0.5.4/"
    },
    {
        "name": "v0.5.3",
        "version": "v0.5.3",
        "url": "https://magic-cta-pipe.readthedocs.io/en/v0.5.3/"
    },
    {
        "name": "v0.5.2",
        "version": "v0.5.2",
        "url": "https://magic-cta-pipe.readthedocs.io/en/v0.5.2/"
    },
    {
        "name": "v0.5.1",
        "version": "v0.5.1",
        "url": "https://magic-cta-pipe.readthedocs.io/en/v0.5.1/"
    },
    {
        "name": "v0.5.0",
        "version": "v0.5.0",
        "url": "https://magic-cta-pipe.readthedocs.io/en/v0.5.0/"
    },
    {
        "name": "v0.4.2",
        "version": "v0.4.2",
        "url": "https://magic-cta-pipe.readthedocs.io/en/v0.4.2/"
    }
]<|MERGE_RESOLUTION|>--- conflicted
+++ resolved
@@ -10,15 +10,14 @@
         "url": "https://magic-cta-pipe.readthedocs.io/en/stable/"
     },
     {
-<<<<<<< HEAD
         "name": "v0.6.0",
         "version": "v0.6.0",
         "url": "https://magic-cta-pipe.readthedocs.io/en/v0.6.0/"
-=======
+    },
+    {
         "name": "v0.5.8",
         "version": "v0.5.8",
         "url": "https://magic-cta-pipe.readthedocs.io/en/v0.5.8/"
->>>>>>> d9715e10
     },
     {
         "name": "v0.5.7",
